(****************************************************************************)
(*                           the diy toolsuite                              *)
(*                                                                          *)
(* Jade Alglave, University College London, UK.                             *)
(* Luc Maranget, INRIA Paris-Rocquencourt, France.                          *)
(*                                                                          *)
(* Copyright 2012-present Institut National de Recherche en Informatique et *)
(* en Automatique and the authors. All rights reserved.                     *)
(*                                                                          *)
(* This software is governed by the CeCILL-B license under French law and   *)
(* abiding by the rules of distribution of free software. You can use,      *)
(* modify and/ or redistribute the software under the terms of the CeCILL-B *)
(* license as circulated by CEA, CNRS and INRIA at the following URL        *)
(* "http://www.cecill.info". We also give a copy in LICENSE.txt.            *)
(****************************************************************************)

(********************)
(* Change condition *)
(********************)

open Printf

let prog =
  if Array.length Sys.argv > 0 then Sys.argv.(0)
  else "recond"

let nprog = Filename.basename prog


module type Config = sig
  val verbose : int
  val check_cond : string -> string option
  val check_name : string -> bool
  val outcomes : bool
  val asobserved : bool
  val toexists : bool
  val hexa : bool
end

module Make(Config:Config)(Out:OutTests.S) =
  struct
    module D = Splitter.Default
    module LU = LexUtils.Make(D)
    module S = Splitter.Make(D)

    let mk_dump_loc map = match map with
    | None -> MiscParser.dump_location
    | Some m ->
        fun loc ->
          let pp = MiscParser.dump_location loc in
          StringMap.safe_find pp pp m

    let dump_outcomes chan dump_loc c =
      CondUtils.fold_outcomes c
        (fun bds () ->
          Out.fprintf chan "  " ;
          List.iter
            (fun (loc,v) ->
              Out.fprintf chan "%s=%s;"
                (dump_loc loc)
                (Int64Constant.pp Config.hexa v))
            bds ;
          Out.fprintf chan "\n") ()

    let dump_observed chan dump_loc c =
      Out.fprintf chan "Observed\n" ;
      let _ =
        CondUtils.fold_outcomes c
          (fun bds prefix ->
            Out.fprintf chan "%s" prefix ;
            let pp =
              List.map
                (fun (loc,v) ->
                  sprintf "%s=%s;"
                    (dump_loc loc)
                    (Int64Constant.pp Config.hexa v)) bds in
            let pp = String.concat " " pp in
            Out.fprintf chan "%s\n" pp ;
            "and ")
          "    " in
      ()

    let dump_locs out dump_loc dump_v locs = match locs with
    | [] -> ()
    | _::_ ->
        Out.fprintf out "%s\n"
<<<<<<< HEAD
          (DumpUtils.dump_locations (ConstrGen.dump_rloc dump_loc) locs)
=======
          (DumpUtils.dump_locations dump_loc dump_v locs)
>>>>>>> 866107e9

    let reparse map =
      if
        Config.outcomes || Config.asobserved ||
        Config.toexists || (match map with Some _ -> true | None -> false)
      then
        fun mk x -> LogConstr.parse_locs_cond (mk x)
      else
        fun _ _ -> None

    let toexists cond =
      let open ConstrGen in
      match cond with
      | ExistsState _ -> cond
      | NotExistsState p -> ExistsState p
      | ForallStates (And []) -> ExistsState (And [])
      | ForallStates p -> ExistsState (Not p)


    let from_chan idx_out fname in_chan =

      let _debug sec =
        let lexbuf = LU.from_section sec in_chan in
        Echo.echo_fun lexbuf (Printf.eprintf "%c")  in

      try
        let { Splitter.locs = locs; start = start; name=name; info; _} =
          S.split fname in_chan in
        if Config.check_name name.Name.name then begin
          if Config.verbose > 0 then
            eprintf "Let's go on %s\n%!" fname ;
          let map =
            try
              let map = List.assoc OutMapping.key info in
              let map =
                try LexOutMapping.parse map with _ -> assert false in
              let map = OutMapping.inverse map in
              Some map
            with Not_found -> None in
          let base = Filename.basename fname in
          let out = Out.open_file base in
          Misc.output_protect_close Out.close
            (fun out ->
              let _,_,(constr_start,_constr_end as constr_sec),(last_start,loc_eof) = locs in

              let echo sec =
                let lexbuf = LU.from_section sec in_chan in
                Echo.echo_fun lexbuf (Out.put_char out)  in

              let module D =
                LogConstr.Dump
                  (struct
                    let hexa = Config.hexa
                    let tr = match map with
                    | None -> Misc.identity
                    | Some m ->
                        fun loc -> StringMap.safe_find loc loc m
                  end) in

              let dump_filter sec =
                match LogConstr.parse_filter (LU.from_section sec in_chan) with
                | None -> ()
                | Some p ->
                    Out.fprintf out "filter " ;
                    D.dump_prop (Out.chan out) p ;
                    Out.fprintf out "\n" in

              echo (start,constr_start) ;

              let echocond =
                not
                  (Config.asobserved || Config.toexists || Misc.is_some map) in

              let cond_checked =  Config.check_cond name.Name.name in

              let echo_cond c = match c with
              | Some f ->
                  dump_filter constr_sec ;
                  Out.fprintf out "%s\n" f
              | None -> echo constr_sec in

              let cond =
                begin match cond_checked with
                | Some f ->
                    if echocond then begin
                      echo_cond cond_checked
                    end ;
                    reparse map (fun s -> Lexing.from_string s) f
                | None ->
                    if
                      not
                        (Config.asobserved || Config.toexists) then
                      echo_cond None ;
                    reparse None (LU.from_section constr_sec) in_chan
                end in

              if Config.asobserved then begin match cond with
                  | Some (locs,cond) ->
                      dump_filter constr_sec ;
                      dump_locs out (mk_dump_loc map) ParsedConstant.pp_v locs ;
                      dump_observed out (mk_dump_loc map) cond ;
              | None -> assert false
              end else if Config.toexists then begin match cond with
                | Some (locs,cond) ->
                    begin match cond,map with
                    | ConstrGen.ExistsState _,None ->
                        echo_cond cond_checked
                    | _ ->
                        dump_filter constr_sec ;
                        dump_locs out (mk_dump_loc map) ParsedConstant.pp_v locs ;
                        D.dump (Out.chan out) (toexists cond) ;
                        Out.fprintf out "\n"
                  end
                | None -> assert false
              end else begin match cond with
              | Some (locs,cond) ->
                  dump_filter constr_sec ;
                  dump_locs out (mk_dump_loc map) ParsedConstant.pp_v locs ;
                  D.dump (Out.chan out) cond ;
                  Out.fprintf out "\n"
              | None -> ()
              end ;
              echo (last_start,loc_eof) ;
              if Config.outcomes then begin match cond with
              | None -> ()
              | Some (_,c) ->
                  Out.fprintf out "(* Outcomes: \n" ;
                  dump_outcomes out (mk_dump_loc map) c ;
                  Out.fprintf out "*)\n"
              end ;
              ())
            out ;
          Out.fprintf idx_out "%s\n" base
        end
      with LexMisc.Error (msg,pos) ->
        Printf.eprintf
          "%a: Lex error %s (in %s)\n" Pos.pp_pos pos msg fname ;
        raise Misc.Exit

    let from_file idx_chan name =
      if Config.verbose > 0 then eprintf "Test file %s\n" name ;
      try
        Misc.input_protect
          (fun in_chan -> from_chan idx_chan name in_chan)
          name
      with Misc.Exit -> ()
      | Misc.Fatal msg|Misc.UserError msg ->
          eprintf "Fatal error is not fatal, %s\n" msg

    let from_args args =
      if Config.verbose > 0 then
        eprintf "Scanning test files from %s\n"
          (String.concat "," args) ;
      let idx_out = Out.open_all () in
      Misc.output_protect_close Out.close
        (fun idx_out ->
          Misc.iter_argv_or_stdin (from_file idx_out) args)
        idx_out ;
      Out.tar ()

  end

(**********)
(* Driver *)
(**********)

let tar = ref None
and hexa = ref false
and conds = ref []
and verbose = ref 0
and outcomes = ref false
and asobserved = ref false
and toexists = ref false
let names = ref []
let excl = ref []

let set_conds c = conds := !conds @ [c]
let set_tar x = tar := Some x
let args = ref []

let opts =
  [ "-v",
    Arg.Unit (fun () -> incr verbose),
    " be verbose";
    "-hexa",
    Arg.Bool (fun b -> hexa := b),
    "<bool> set hexadecimal output";
    CheckName.parse_names names ;
    CheckName.parse_excl excl ;
    "-conds",
    Arg.String set_conds,
    "<name> specify conditions of tests (can be repeated)";
    "-o", Arg.String set_tar,
    "<name> output to directory or tar file <name>" ;
    "-asobserved", Arg.Bool (fun b -> asobserved := b),
    sprintf
      "<bool> disguise final condition as an observation, default %b"
      !asobserved;
    "-outcomes", Arg.Bool (fun b -> outcomes := b),
    sprintf
      "<bool> include a list of matching outcomes as a comment, default %b"
      !outcomes;
    "-toexists", Arg.Bool (fun b -> toexists := b),
    sprintf
      "<bool> change quantifier to exists, default %b"
      !toexists;
  ]

let () =
  Arg.parse opts
    (fun a -> args := a :: !args)
    (sprintf "Usage %s [options] [test]*" prog)

(* Read names *)
module Check =
  CheckName.Make
    (struct
      let verbose = !verbose
      let rename = []
      let select = []
      let names = !names
      let excl = !excl
    end)

(* Read conditions *)
module LR = LexRename.Make(struct let verbose = !verbose end)
let conds = LR.read_from_files !conds (fun s -> Some s)

let () =
  if !verbose > 0 then
    eprintf "%s: conditions loaded\n%!" nprog

let from_args =
  let module X =
    Make
      (struct
        let verbose = !verbose
        let outcomes = !outcomes
        let asobserved = !asobserved
        let toexists = !toexists
        let check_name = Check.ok
        let check_cond name = TblRename.find_value_opt conds name
        let hexa = !hexa
      end) in
  match !tar with
  | None ->
      let module Y = X(OutStd) in
      Y.from_args
  | Some n as t ->
      let module T =
        OutTar.Make
          (struct
            let verbose = !verbose
            let outname = t
          end) in
      let module Y = X(T) in
      if !verbose > 0 then eprintf "%s: output to %s\n%!" nprog n ;
      Y.from_args

let () =
  if !verbose > 0 then
    eprintf "%s: calling from_args\n%!" nprog

let () = from_args !args<|MERGE_RESOLUTION|>--- conflicted
+++ resolved
@@ -84,11 +84,7 @@
     | [] -> ()
     | _::_ ->
         Out.fprintf out "%s\n"
-<<<<<<< HEAD
-          (DumpUtils.dump_locations (ConstrGen.dump_rloc dump_loc) locs)
-=======
           (DumpUtils.dump_locations dump_loc dump_v locs)
->>>>>>> 866107e9
 
     let reparse map =
       if
