(****************************************************************************)
(*                           the diy toolsuite                              *)
(*                                                                          *)
(* Jade Alglave, University College London, UK.                             *)
(* Luc Maranget, INRIA Paris-Rocquencourt, France.                          *)
(*                                                                          *)
(* Copyright 2010-present Institut National de Recherche en Informatique et *)
(* en Automatique and the authors. All rights reserved.                     *)
(*                                                                          *)
(* This software is governed by the CeCILL-B license under French law and   *)
(* abiding by the rules of distribution of free software. You can use,      *)
(* modify and/ or redistribute the software under the terms of the CeCILL-B *)
(* license as circulated by CEA, CNRS and INRIA at the following URL        *)
(* "http://www.cecill.info". We also give a copy in LICENSE.txt.            *)
(****************************************************************************)

{

let mask = Int64.sub (Int64.shift_left Int64.one 32) Int64.one

module type Config = sig
  val verbose : int
  val rename : string -> string
  val ok : string -> bool
  val hexa : bool
  val int32 : bool
  val acceptBig : bool
end

module Make(O:Config) = struct
open Lexing
open LexMisc
open Printf
open LogState
module LS = LogState.Make(O)
module StateLex=StateLexer.Make(struct let debug=false end)

let c_init = 100
let count = ref 0
let poolize loc v = HashedBinding.as_hashed loc v
let no_wits = Int64.zero,Int64.zero
let no_topos = []
let no_cond = None
let no_loop = false
let no_hash = None
let no_time = None

let to_dec32 num =
  try Int32.to_string (Int32.of_string num) with _ -> num

let to_hex32 num =
  try
    sprintf "0x%lx" (Int32.of_string num)
  with _ -> try (* Big unsigned... *)
    let n = Int64.of_string num in
    let n32 = Int64.logand n mask in
    if Int64.compare n32 n = 0 then
      sprintf "0x%Lx" n32
    else num
  with _ -> num

let to_dec =
  if O.int32 then to_dec32
  else fun num -> try Int64.to_string (Int64.of_string num) with _ -> num

let to_hex =
  if O.int32 then to_hex32
  else fun num -> try sprintf "0x%Lx" (Int64.of_string num) with _ -> num

let to_xxx = if O.hexa then to_hex else to_dec

let norm_pteval s =
  let lex = Lexing.from_string s in
  try
    let p0 = StateParser.pteval StateLex.token lex in
    PTEVal.pp p0
  with
  | LexMisc.Error _
  | Parsing.Parse_error
    -> assert false

(* Notice about normalisation of values
 + A leading left parenthesis unambiguously specifies a pteval.
   Normalisation originates from old logs being different from new ones.
 + A leading decimal digit unambiguously specifies an integer value.
   Normalisation originates from decimal and hexadecimal integers occuring
   in logs.
 + Other values need not being normalised
 *)

let norm_value s =
  assert (String.length s > 0) ;
  match s.[0] with
  | '(' -> norm_pteval s
  | '0'..'9' -> to_xxx s
  | _ ->  s

let to_proc s = try int_of_string s with _ -> assert false

let nstates_limit = 1024
}

let digit = [ '0'-'9' ]
let num = digit+
let hexa = ['0'-'9' 'a'-'f' 'A'-'F' ]
let hexanum = "0x" hexa+
let set = '{' (' '|','|('-'?(num|hexanum)))* '}'
let pteval = '(' [^')''\n''\r']+ ')'
let alpha = [ 'a'-'z' 'A'-'Z']
<<<<<<< HEAD
let name = alpha (alpha|digit| '.'|'_')*
=======
let name = alpha (alpha|digit|'_'| '.')*
let label = 'L' (alpha|digit)+
let fault = (['f''F'] "ault")
>>>>>>> 866107e9
let reg = name
let loc = name | ('$' (alpha+|digit+))
let blank = [' ' '\t']
let testname  = (alpha|digit|'_' | '/' | '.' | '-' | '+' | '[' | ']')+
let nl = '\n'|"\r\n"
let validation = "Undef"|"Succeeded"|"Failed"|"Ok"|"No"|"??"

rule main  mk islitmus rem = parse
 | "Test" blank+ (testname as t)
    ((blank+ (name as  kind))| ("" as kind)) nl
    { incr_lineno lexbuf ;
      let t = Misc.clean_name t in
      if O.verbose > 0 then begin
        decr count ;
        if !count <= 0 then begin
          eprintf "+%!" ;
          count := c_init
        end
      end ;
      let kind = match LS.parse_kind kind with
      | Some k -> k
      | None -> Warn.fatal "Lexing kind: %s" kind in
      begin match  pstate lexbuf with
      | None -> main  mk islitmus rem lexbuf
      | Some (islitmusst,(nk,st)) ->
          let t = O.rename t in
          if O.ok t && (O.acceptBig || nk < nstates_limit) then
            main  mk (islitmusst || islitmus) (mk (t,kind,st)::rem) lexbuf
          else begin
            if O.verbose > 0 && O.ok t && nk >= nstates_limit then
              eprintf "Test %s ignored for size\n%!" t ;
            main mk islitmus rem lexbuf
          end
      end }
| [^'\r''\n']*  nl  { incr_lineno lexbuf ; main  mk islitmus rem lexbuf }
| eof { islitmus,rem }
| "" { error "main" lexbuf }

and pstate = parse
| "Generated assembler\n"
    { incr_lineno lexbuf ;
      match pstate lexbuf with
      | None -> None
      | Some (_,rem) -> Some (true,rem) }
| ("States" as key) (blank+ (digit+ as _x))?  nl
| ("Histogram" as key)
     (blank+  '(' (digit+ as _x) blank+ "states" blank* ')')?  nl
    { incr_lineno lexbuf ; Some (key="Histogram",plines 0 [] lexbuf ) }
| "Fatal" [':'' ']  [^'\r''\n']*  nl
    { incr_lineno lexbuf ; None }
| [^'\r''\n']*  nl  { incr_lineno lexbuf ; pstate  lexbuf }
| eof { Some (false,(0,([],Run,no_wits,no_cond,no_loop,no_hash,no_topos,no_time))) }
| "" { error "pstate" lexbuf }


and plines nk k = parse
| ((num as c) blank* (":>"|"*>"))?
    { if O.acceptBig || nk <= nstates_limit then
        let bds,fs,abs = pline [] [] [] lexbuf in
        let st =
          { p_noccs =
            begin match c with
            | None -> Int64.one
            | Some s -> Int64.of_string s
            end ;
            p_st = LS.as_st_concrete bds fs abs} in
        plines (nk+1) (st::k) lexbuf
    else begin
      skip_pline lexbuf ;
      plines (nk+1) k lexbuf
    end }
| blank* nl
  { incr_lineno lexbuf ;
    let st = {
      p_noccs = Int64.one;
      p_st = LS.as_st_concrete [] [] []
    } in
    plines (nk+1) (st::k) lexbuf
  }
| ("Loop" blank+ as loop)?
   (((validation as ok) ([^'\r''\n']*))
(* Alternative below deleted as there is an ambiguity with empty output,
   expecting old logs not to show up anymore . *)
(* | ("" as ok)  nl   missing validation result, from some litmus logs  *)
)
    { incr_lineno lexbuf ;
      let ok = match ok with
      | "Succeeded"|"Ok" -> Ok
      | "Failed"|"No" -> No
      | "Undefined" -> Undef
      | _ -> DontKnow
      and loop = match loop with Some _ -> true | None -> false in
      let wits = pwitnesses lexbuf in
      let cond = pcond lexbuf in
      skip_empty_lines lexbuf ;
      let hash,topos,time = phash (no_hash,no_topos,no_time) lexbuf in
      (nk,(k,ok,wits,cond,loop,hash,topos,time)) }
| eof { nk,(k,Run,no_wits,no_cond,no_loop,no_hash,no_topos,no_time) }

and skip_empty_lines = parse
| blank*  nl  { incr_lineno lexbuf ; skip_empty_lines lexbuf }
| "" { () }

and pline bds fs abs = parse
| blank*
 ((num ':' reg as loc)|(('['?) (loc as loc) ( ']'?))|(loc '[' num ']' as loc))
    blank* '=' blank* (('-' ? (num|hexanum))|(name(':'name)?)|set|pteval as v)
    blank* ';'
    {
     let v = norm_value v in  (* Translate to decimal *)
     let p = poolize loc v in
     pline (p::bds) fs abs lexbuf }
| blank* fault blank* '(' blank* ('P'? (num as proc)) (':' (label as lbl))? blank* ','
    (loc as loc) blank* ')' blank* ';'
    {
     let f = (to_proc proc,lbl),loc in
     let f = HashedFault.as_hashed f in
     pline bds (f::fs) abs lexbuf }
| blank* '~' fault blank* '(' blank* ('P'? (num as proc)) (':' (label as lbl))? blank* ','
    (loc as loc) blank* ')' blank* ';'
    {
     let f = (to_proc proc,lbl),loc in
     let f = HashedFault.as_hashed f in
     pline bds fs (f::abs) lexbuf }
| blank* ('#' [^'\n']*)?  nl  { incr_lineno lexbuf ; bds,fs,abs }
| "" { error "pline" lexbuf }

and skip_pline = parse
| blank*
 ((num ':' reg)|(('['?) (loc) ( ']'?))|(loc '[' num ']'))
    blank* '=' blank* (('-' ? (num|hexanum))|name|set)
    blank* ';'
| blank* fault blank* '(' blank* ('P'? num) ':' label blank* ','
    loc blank* ')' blank* ';'
    { skip_pline lexbuf }
| blank* ('#' [^'\n']*)?  nl  { incr_lineno lexbuf }
| "" { error "skip_pline" lexbuf }

and pwitnesses = parse
 blank*  nl  { incr_lineno lexbuf ; pwitnesses lexbuf }
| "Witnesses" blank*  nl
 "Positive:" blank* (num as pos) ','? blank*
 "Negative:" blank* (num as neg) blank*
 nl
{ incr_lineno lexbuf ; incr_lineno lexbuf ;
  Int64.of_string pos, Int64.of_string neg }
| "" { no_wits }

and pcond = parse
| blank*  nl
| ("Bad executions"|"Flag ") [^'\n''\r']* nl
  { incr_lineno lexbuf ; pcond lexbuf }
| "Condition" blank+
  ([^'\r''\n']+ as c)  nl
 {  incr_lineno lexbuf ;
    strip_end_cond (Buffer.create 10) (Lexing.from_string c) }
| "" { no_cond }

and strip_end_cond buff = parse
  blank+ "is" _* "validated"
| eof
  { let lxm = Buffer.contents buff in
    let c = LogConstr.parse lxm in
    c }
| _ as c { Buffer.add_char buff c ; strip_end_cond buff lexbuf }

and phash st = parse
| "Hash" blank* '=' blank* ([^' ''\t''\n''\r']+ as hash) blank*  nl
  { let _,p_topos,p_time = st in
   incr_lineno lexbuf ; phash (Some hash,p_topos,p_time) lexbuf }
| "Time" blank+ testname blank+ (num '.' num as t) blank*  nl
  { let p_hash,p_topos,_ = st in
    incr_lineno lexbuf ; phash (p_hash,p_topos,Some (float_of_string t)) lexbuf }
| "Topology" blank+ (num as n) blank* ":>" blank*
  ([^' ''\t''\n''\r']+ as topo) blank* nl
  { let p_hash,p_topo,p_time = st in
    let n = try Int64.of_string n with _ -> assert false in
    let topo = HashedString.as_hashed topo in
    phash (p_hash,(topo,n)::p_topo,p_time) lexbuf  }
| (alpha+ as key) blank* '=' [^'\r''\n']*  nl
| (alpha+ as key)  blank+ testname blank+ [^'\r''\n']*  nl
  { ignore(key) ; incr_lineno lexbuf ; phash  st lexbuf }
| ""
  { st }

and main_simple  mk islitmus rem = parse
| "Test" blank+ (testname as t)
    ((blank+ name)| "") nl
    { incr_lineno lexbuf ;
      if O.verbose > 0 then begin
        decr count ;
        if !count <= 0 then begin
          eprintf "+%!" ;
          count := c_init
        end
      end ;
      let t = Misc.clean_name t in
      begin match sstate lexbuf with
      | None -> main_simple  mk islitmus rem lexbuf
      | Some (islitmusst,st) ->
          let t = O.rename t in
          if O.ok t then
            main_simple  mk (islitmusst || islitmus) (mk (t,st)::rem) lexbuf
          else begin
            main_simple  mk islitmus rem lexbuf
          end
      end }
| [^'\r''\n']*  nl  { incr_lineno lexbuf ; main_simple  mk islitmus rem lexbuf }
| eof { islitmus,rem }
| "" { error "main_simple" lexbuf }

and sstate = parse
| "Generated assembler\n"
    { incr_lineno lexbuf ;
      match sstate lexbuf with
      | None -> None
      | Some (_,rem) -> Some (true,rem) }
| ("States" as key) (blank+ (digit+ as _x))?  nl
| ("Histogram" as key)
     (blank+  '(' (digit+ as _x) blank+ "states" blank* ')')?  nl
    { incr_lineno lexbuf ; Some (key="Histogram",slines [] lexbuf ) }
| "Fatal" [':'' ']  [^'\r''\n']*  nl
    { incr_lineno lexbuf ; None }
| [^'\r''\n']*  nl  { incr_lineno lexbuf ; sstate  lexbuf }
| eof { Some (false,([],no_hash)) }
| "" { error "pstate" lexbuf }


and slines k = parse
| ((num) blank* (":>"|"*>"))?
    { let bds,fs,abs = pline [] [] [] lexbuf in
      let st = LS.as_st_concrete bds fs abs in
      slines (st::k) lexbuf }
|  ("Loop" blank+ )?
   ((validation ([^'\r''\n']*))
   |("")  nl ) (* missing validation result, from some litmus logs *)
    { incr_lineno lexbuf ;
      let hash = shash lexbuf in
      (k,hash) }
| eof { (k,no_hash) }

and shash = parse
| "Hash" blank* '=' blank* ([^' ''\t''\r''\n']+ as hash) blank*  nl
  { incr_lineno lexbuf ; Some hash }
| [^'\r''\n']*  nl  {  incr_lineno lexbuf ; shash lexbuf }
| eof { no_hash }

{

let zyva main mk name lexbuf =
  try
    lexbuf.lex_curr_p <-
      {pos_fname = name; pos_lnum = 1;
       pos_bol = 0; pos_cnum = 0};
    count := c_init ;
    main mk false [] lexbuf
  with
  | LexMisc.Error (msg,loc) ->
        Printf.eprintf "%a: Lex error %s\n"
          Pos.pp_pos loc msg ;
        raise Misc.Exit

let do_read_chan main mk name chan =
  zyva main mk name (Lexing.from_channel chan)

let read_name main normalize mk name k =
  if O.verbose > 0 then
    eprintf "Reading file: %s\n%!" name ;
  try
    let (is_litmus,r) =
      Misc.input_protect
        (do_read_chan main mk name)
        name in
    if O.verbose > 0 then
      eprintf
        "Found %i tests in log (which is of type %s)\n%!"
        (List.length r)
        (if is_litmus then "litmus log" else "memevents log");
    match r with
    | [] -> k
    | _::_ -> normalize name is_litmus r::k
  with
  | Misc.Fatal msg ->
      eprintf "Fatal error will not be fatal after all: %s\n" msg ;
      k
  | Misc.Exit -> k

let do_read_names main norm mk names =
  List.fold_right (read_name main norm mk) names []

let full_log log = log

let read_chan name chan =
  let normalize = LS.normalize and mk = full_log in
  let is_litmus,r =  do_read_chan main mk name chan in
  if O.verbose > 0 then
    eprintf
      "Found %i tests in log (which is of type %s)\n%!"
      (List.length r)
      (if is_litmus then "litmus log" else "memevents log");
  normalize name is_litmus r

let simplify (t,(sts,hash)) = (t,sts,hash)

let read_chan_simple name chan =
  let normalize = LS.normalize_simple and mk = simplify in
  let is_litmus,r =  do_read_chan main_simple mk name chan in
  if O.verbose > 0 then
    eprintf
      "Found %i tests in log (which is of type %s)\n%!"
      (List.length r)
      (if is_litmus then "litmus log" else "memevents log");
  normalize name is_litmus r

let read_name name = Misc.input_protect (read_chan name) name

let read_names names =  do_read_names main LS.normalize full_log names

let read_names_simple names =
  do_read_names main_simple LS.normalize_simple simplify names
end
}<|MERGE_RESOLUTION|>--- conflicted
+++ resolved
@@ -107,13 +107,9 @@
 let set = '{' (' '|','|('-'?(num|hexanum)))* '}'
 let pteval = '(' [^')''\n''\r']+ ')'
 let alpha = [ 'a'-'z' 'A'-'Z']
-<<<<<<< HEAD
-let name = alpha (alpha|digit| '.'|'_')*
-=======
 let name = alpha (alpha|digit|'_'| '.')*
 let label = 'L' (alpha|digit)+
 let fault = (['f''F'] "ault")
->>>>>>> 866107e9
 let reg = name
 let loc = name | ('$' (alpha+|digit+))
 let blank = [' ' '\t']
