(****************************************************************************)
(*                          the diy7 toolsuite                              *)
(*                                                                          *)
(* Jade Alglave, University College London, UK.                             *)
(* Luc Maranget, INRIA Paris-Rocquencourt, France.                          *)
(*                                                                         *)
(* Copyright 2017-present Institut National de Recherche en Informatique et *)
(* en Automatique and the authors. All rights reserved.                     *)
(*                                                                          *)
(* This software is governed by the CeCILL-B license under French law and   *)
(* abiding by the rules of distribution of free software. You can use,      *)
(* modify and/ or redistribute the software under the terms of the CeCILL-B *)
(* license as circulated by CEA, CNRS and INRIA at the following URL        *)
(* "http://www.cecill.info". We also give a copy in LICENSE.txt.            *)
(****************************************************************************)

(******************************************)
(* Translate specific LISA to C11/Linux   *)
(******************************************)

(*
  Equivalence of constructs as suggested in
  <http://open-std.org/JTC1/SC22/WG21/docs/papers/2016/p0124r2.html#So%20You%20Want%20Your%20Arch%20To%20Use%20C11%20Atomics>
*)
open Printf

module Action = struct
  type t = C11 | Linux

  let tags = ["c11"; "linux";]

  let parse s = match Misc.lowercase s with
  | "linux" -> Some Linux
  | "c11" -> Some C11
  | _ -> None

  let pp = function
    | Linux -> "linux"
    | C11 -> "c11"
end

module type Config = sig
  val verbose : int
  val action : Action.t
end

module Top(O:Config)(Out:OutTests.S) = struct
  open Action
  open MiscParser
  open MemOrderOrAnnot

  module D = CDumper.Make(Out)

  let dump =  D.dump_withhash

  open BellBase
  open CBase

(* Collect locations *)
<<<<<<< HEAD
  let collect_ra xs = function
    | Abs (Constant.Symbolic {Constant.name=s;_}) -> StringSet.add s xs
    | _ -> xs
=======
  let collect_ra xs =
    let open Constant in
    function
      | Abs s -> StringSet.add s xs
      | _ -> xs
>>>>>>> 866107e9

  let collect_addr xs = function
    | Addr_op_atom ra
    | Addr_op_add (ra,_) -> collect_ra xs ra

  let collect_ins xs ins = match ins with
  | Pld (_,a,_)
  | Pst (a,_,_) -> collect_addr xs a
  | _ -> xs

  let collect_pseudo xs ins = BellBase.pseudo_fold  collect_ins xs ins

  let collect_code code = List.fold_left collect_pseudo StringSet.empty code

(* Translate to C *)
  let tr_reg r = BellBase.pp_reg r

  let tr_ra = function
    | Rega r -> LoadReg (tr_reg r)
<<<<<<< HEAD
    | Abs (Constant.Symbolic {Constant.name=s;_}) -> LoadReg s
    | _ -> assert false
=======
    | Abs s -> LoadReg s
>>>>>>> 866107e9

  let do_tr_addr = function
    | Addr_op_atom ra -> tr_ra ra
    | _ -> assert false

  let tr_addr a = LoadMem(do_tr_addr a,AN [])

  let tr_reg_or_imm = function
    | Imm k -> Const (ParsedConstant.intToV k)
    | Regi r -> LoadReg (tr_reg r)


  let tr_fence = match O.action with
  | C11 ->
      fun f ->
        let open MemOrder in
        let f = match f with
        | "mb" -> SC
        | "wmb" -> Acq_Rel
        | "rmb" -> Acq_Rel
        | _ -> assert false in
        CBase.Fence (MO f)
  | Linux -> fun f -> PCall ("smp_" ^ f,[])

  let tr_load = match O.action with
  | C11 ->
      fun an a ->
        let mo = match an with
        | "once" -> MemOrder.Rlx
        | "acquire" -> MemOrder.Acq
        | _ -> assert false in
        LoadMem (do_tr_addr a,MO mo)
  | Linux ->
      fun an a -> match an with
      | "once" ->
          ECall ("READ_ONCE",[tr_addr a])
      | "acquire" ->
          ECall ("smp_load_acquire",[do_tr_addr a])
      | _ -> assert false

  and tr_store = match O.action with
  |  C11 ->
      fun an a k ->
        let mo = match an with
        | "once" -> MemOrder.Rlx
        | "release" -> MemOrder.Rel
        | _ -> assert false in
        StoreMem (do_tr_addr a,tr_reg_or_imm k,MO mo)
  | Linux ->
      fun an a k ->
        match an with
        | "once" ->
            PCall ("WRITE_ONCE",[tr_addr a;tr_reg_or_imm k;])
        | "release" ->
            PCall ("smp_store_release",[do_tr_addr a;tr_reg_or_imm k;])
        | _ -> assert false

  let tr_an = function
    | [] -> "once"
    | a::_ -> a

  let  tr_ins = function
    | Pld (r,a,(["once"]|[]|["acquire"] as an)) ->
        StoreReg (Some CType.word,tr_reg r,tr_load (tr_an an) a)
    | Pst (a,k,(["once"]|[]|["release"] as an)) -> tr_store (tr_an an) a k
    | Pfence (BellBase.Fence (["mb"|"rmb"|"wmb" as f],_)) -> tr_fence f
    | Pfence (BellBase.Fence (["sync"],None)) when O.action = Linux ->
         PCall ("synchronize_rcu",[])
    | Pfence (BellBase.Fence ([("rcu_read_lock"|"rcu_read_unlock" as f)],None)) when O.action = Linux ->
         PCall (f,[])
    | ins ->
        Warn.user_error
          "Instruction inconnue: %s" (BellBase.dump_instruction ins)



  let rec tr_pseudo tr = function
    | BellBase.Nop -> CBase.Nop
    | BellBase.Instruction i -> CBase.Instruction (tr i)
    | BellBase.Label (lab,i) -> CBase.Label (lab,tr_pseudo tr i)
    | BellBase.Macro (f,es) -> CBase.Macro (f,List.map tr_reg es)
    | BellBase.Symbolic s -> CBase.Symbolic s

  let ptr_type =
    let open CType in
    Pointer
      (match O.action with | C11 -> Base "atomic_int" | Linux -> CType.word)

  let tr_extra prog =
    List.map
      (fun (_,code) ->
        let xs = collect_code code in
        let xs = StringSet.elements xs in
        let open CAst in
        List.map
          (fun x ->  { param_ty=ptr_type; param_name=x;})
          xs)
      prog

  let tr_prog prog =
    List.map
      (fun (i,code) -> i,List.map (tr_pseudo tr_ins) code)
      prog


  let do_tr p =
    { p with prog = tr_prog p.prog; extra_data=CExtra (tr_extra p.prog);}

  let tr_test idx_out name parsed =
    let fname = name.Name.file in
    if O.verbose > 0 then
      eprintf "translating %s\n" fname ;
    let base = Filename.basename fname in
    let out = Out.open_file base in
    Misc.output_protect_close Out.close
      (fun out ->
        let ot = do_tr parsed in
        dump out name ot ;
        Out.fprintf idx_out "%s\n" base)
      out ;
    ()

(***************)
(* Parsing.... *)
(***************)

  module LexConf  = struct
    let debug = O.verbose > 2
    let check_rename _ = None
  end

  let from_chan idx_out chan splitted =
    match splitted.Splitter.arch with
    | `LISA ->
        let module Bell = BellBase in
        let module BellLexParse = struct
          type instruction = Bell.parsedPseudo
          type token = LISAParser.token

          module L = BellLexer.Make(LexConf)
          let lexer = L.token
          let parser = LISAParser.main
        end in
        let module P = GenParser.Make(GenParser.DefaultConfig)(Bell)(BellLexParse) in
        let parsed = P.parse chan splitted in
        let name = splitted.Splitter.name in
        tr_test idx_out name parsed
    | _ -> Warn.fatal "not a LISA litmus test"

  module SP = Splitter.Make(LexConf)

  let from_arg idx_out name =
    Misc.input_protect
      (fun chan ->
        let (splitted:Splitter.result) = SP.split name chan in
        from_chan idx_out chan splitted)
      name

  let zyva args =
    let idx_out = Out.open_all () in
    Misc.output_protect_close Out.close
      (fun idx_out ->
        Misc.iter_argv_or_stdin
          (fun fname ->
            try from_arg idx_out fname with
            | Misc.Exit -> ()
            | Misc.Fatal msg|Misc.UserError msg ->
                Warn.warn_always "%a %s" Pos.pp_pos0 fname msg ;
                ()
            | e ->
                Printf.eprintf "Fatal: %a Adios\n" Pos.pp_pos0 fname ;
                raise e)
          args) idx_out ;
    Out.tar ()
end





let verbose = ref 0
let outputdir = ref None
let action = ref Action.Linux
let args = ref []


let opts =
  [
   "-v",Arg.Unit (fun () -> incr verbose), " be verbose";
   "-o", Arg.String (fun s -> outputdir := Some s),
   "<name>  all output in directory <name>";
   begin let module P = ParseTag.Make(Action) in
   P.parse "-action" action "action performed" end ;
 ]

let prog =
  if Array.length Sys.argv > 0 then Sys.argv.(0)
  else "mlock"

let () =
  Arg.parse opts
    (fun s -> args := !args @ [s])
    (sprintf "Usage: %s [options]* [test]*" prog)

module X =
  Top
    (struct
      let verbose = !verbose
      let action = !action
    end)

let zyva = match !outputdir with
| None ->
    let module Y = X(OutStd) in
    Y.zyva
| Some _ as d ->
    let module T =
      OutTar.Make
        (struct
          let verbose = !verbose
          let outname = d
        end) in
    let module Y = X(T) in
    Y.zyva

let () = zyva !args<|MERGE_RESOLUTION|>--- conflicted
+++ resolved
@@ -57,17 +57,12 @@
   open CBase
 
 (* Collect locations *)
-<<<<<<< HEAD
-  let collect_ra xs = function
-    | Abs (Constant.Symbolic {Constant.name=s;_}) -> StringSet.add s xs
-    | _ -> xs
-=======
   let collect_ra xs =
     let open Constant in
     function
       | Abs s -> StringSet.add s xs
       | _ -> xs
->>>>>>> 866107e9
+
 
   let collect_addr xs = function
     | Addr_op_atom ra
@@ -87,12 +82,7 @@
 
   let tr_ra = function
     | Rega r -> LoadReg (tr_reg r)
-<<<<<<< HEAD
-    | Abs (Constant.Symbolic {Constant.name=s;_}) -> LoadReg s
-    | _ -> assert false
-=======
     | Abs s -> LoadReg s
->>>>>>> 866107e9
 
   let do_tr_addr = function
     | Addr_op_atom ra -> tr_ra ra
