(****************************************************************************)
(*                           the diy toolsuite                              *)
(*                                                                          *)
(* Jade Alglave, University College London, UK.                             *)
(* Luc Maranget, INRIA Paris-Rocquencourt, France.                          *)
(*                                                                          *)
(* Copyright 2010-present Institut National de Recherche en Informatique et *)
(* en Automatique and the authors. All rights reserved.                     *)
(*                                                                          *)
(* This software is governed by the CeCILL-B license under French law and   *)
(* abiding by the rules of distribution of free software. You can use,      *)
(* modify and/ or redistribute the software under the terms of the CeCILL-B *)
(* license as circulated by CEA, CNRS and INRIA at the following URL        *)
(* "http://www.cecill.info". We also give a copy in LICENSE.txt.            *)
(****************************************************************************)
(** Parsable dump *)

module type I = sig
  module A : ArchBase.S

  type v
  val dump_v : v -> string

  type state
  val dump_state : state -> string

  type prop
  val dump_prop : prop -> string
  val dump_constr : prop ConstrGen.constr -> string

  type location
  val dump_location : location -> string
end

module type Out = sig
  type t
  val fprintf : t -> ('a, out_channel, unit) format -> 'a
end

module OutChannel = struct
  type t = out_channel
  let fprintf chan fmt = Printf.fprintf chan fmt
end

module Make(Out:Out)(I:I) : sig
  val dump : Out.t ->
    Name.t ->
    (I.state, (MiscParser.proc * I.A.pseudo list) list, I.prop, I.location,I.v)
        MiscParser.result
      -> unit
  val dump_info : Out.t ->
    Name.t ->
    (I.state, (MiscParser.proc * I.A.pseudo list) list, I.prop, I.location,I.v)
        MiscParser.result
      -> unit
  val lines :
      Name.t ->
        (I.state, (MiscParser.proc * I.A.pseudo list) list, I.prop, I.location,I.v)
          MiscParser.result
      -> string list
end = struct
  open Printf
  open I

  let rec fmt_io io = match io with
  | A.Nop -> ""
  | A.Instruction ins -> A.dump_instruction ins
  | A.Label (lbl,io) -> lbl ^ ": " ^ fmt_io io
  | A.Symbolic s -> "codevar:"^s
  | A.Macro (f,regs) ->
      sprintf
        "%s(%s)"
        f
        (String.concat "," (List.map A.pp_reg regs))

  let fmt_col (p,is) = MiscParser.pp_proc p::List.map fmt_io is

  let prog chan prog =
    let pp = List.map fmt_col prog in
    Out.fprintf chan "%s" (Misc.string_of_prog pp)
(*
    dump_procs chan prog ;
    iter_prog (dump_ios chan)
      (List.map snd prog)
*)
  open MiscParser


  let do_dump withinfo chan doc t =
    Out.fprintf chan "%s %s\n" (Archs.pp A.arch) doc.Name.name ;
    begin match doc.Name.doc with
    | "" -> ()
    | doc -> Out.fprintf chan "\"%s\"\n" doc
    end ;
    if withinfo then begin
      List.iter
        (fun (k,i) -> Out.fprintf chan "%s=%s\n" k i)
        t.info
    end ;
    Out.fprintf chan "\n{%s}\n\n" (dump_state  t.init) ;
    prog chan t.prog ;
    Out.fprintf chan "\n" ;
<<<<<<< HEAD
    let locs =
      DumpUtils.dump_locations
        (ConstrGen.dump_rloc I.dump_location)
        t.locations in
=======
    let locs = DumpUtils.dump_locations I.dump_location I.dump_v t.locations in
>>>>>>> 866107e9
    if locs <> "" then Out.fprintf chan "%s\n" locs ;
    begin match t.filter with
    | None -> ()
    | Some p -> Out.fprintf chan "filter %s\n" (I.dump_prop p)
    end ;
    begin match t.extra_data with
    | NoExtra|CExtra _ -> ()
    | BellExtra bi ->
        Out.fprintf chan "\n%s\n" (BellInfo.pp bi)
    end ;
    Out.fprintf chan "%s\n" (I.dump_constr t.condition) ;
    ()

  let dump = do_dump false
  let dump_info = do_dump true

  let (@@) f k = f k

  let lines doc t =
    begin fun k -> sprintf "%s %s" (Archs.pp A.arch) doc.Name.name :: k
    end @@
    begin fun k -> match doc.Name.doc with
    | "" -> k
    | doc -> sprintf "\"%s\"" doc :: k
    end @@
    begin fun k ->  sprintf "{%s}" (dump_state  t.init) :: k
    end @@
    begin
      fun k ->
      let pp = List.map fmt_col t.prog in
      let pp = Misc.lines_of_prog pp in
      let pp = List.map (sprintf "%s;") pp in
      pp @ ""::k
    end @@
    begin fun k ->
      match t.locations with
      | [] -> k
      | locs ->
<<<<<<< HEAD
          DumpUtils.dump_locations
            (ConstrGen.dump_rloc I.dump_location) locs::k
=======
          DumpUtils.dump_locations I.dump_location I.dump_v locs::k
>>>>>>> 866107e9
    end @@
    [I.dump_constr t.condition]
end<|MERGE_RESOLUTION|>--- conflicted
+++ resolved
@@ -100,14 +100,8 @@
     Out.fprintf chan "\n{%s}\n\n" (dump_state  t.init) ;
     prog chan t.prog ;
     Out.fprintf chan "\n" ;
-<<<<<<< HEAD
     let locs =
-      DumpUtils.dump_locations
-        (ConstrGen.dump_rloc I.dump_location)
-        t.locations in
-=======
-    let locs = DumpUtils.dump_locations I.dump_location I.dump_v t.locations in
->>>>>>> 866107e9
+      DumpUtils.dump_locations I.dump_location I.dump_v t.locations in
     if locs <> "" then Out.fprintf chan "%s\n" locs ;
     begin match t.filter with
     | None -> ()
@@ -146,12 +140,7 @@
       match t.locations with
       | [] -> k
       | locs ->
-<<<<<<< HEAD
-          DumpUtils.dump_locations
-            (ConstrGen.dump_rloc I.dump_location) locs::k
-=======
           DumpUtils.dump_locations I.dump_location I.dump_v locs::k
->>>>>>> 866107e9
     end @@
     [I.dump_constr t.condition]
 end