--- conflicted
+++ resolved
@@ -18,7 +18,6 @@
 
 (** Constants in code *)
 
-<<<<<<< HEAD
 (*Metadata for when  a constant is a vector element *)
 (*vector metadata - prim size (arg1) and total array size (arg2) *)
 (*needed for is-non-mixed-symbol and global vectors *)
@@ -27,8 +26,11 @@
 type cap = int
 type offset = int
 
+let compare_tag = Misc.opt_compare String.compare
+
 (* Symbolic location metadata*)
 (* Memory cell, with optional tag, capability<128:95>,optional vector metadata, and offset *)
+
 type symbolic_data =
   {
    name : string ;
@@ -37,15 +39,45 @@
    offset : offset ;
   }
 
-type 'scalar t =
-  | Concrete of 'scalar
-  | Symbolic  of symbolic_data
-  | ConcreteVector of int * 'scalar t list
-=======
+let default_symbolic_data =
+  {
+   name = "" ;
+   tag = None ;
+   cap = 0 ;
+   offset = 0 ;
+  }
+
+let pp_symbolic_data {name=s; tag=t; cap=c; _} = match t,c with
+  | None, 0 -> s
+  | None, _ -> sprintf "%#x:%s:%i" ((c land 0x1ffffffff) lsl 3) s (c lsr 33)
+  | Some t, 0 -> sprintf "%s:%s" s t
+  | Some t, _ ->
+      sprintf "%#x:%s:%i:%s" ((c land 0x1ffffffff) lsl 3) s (c lsr 33) t
+
+let compare_symbolic_data s1 s2 =
+  begin match String.compare s1.name s2.name with
+  | 0 ->
+      begin match compare_tag s1.tag s2.tag with
+      | 0 ->
+          begin match Misc.int_compare s1.cap s2.cap with
+          | 0 -> Misc.int_compare s1.offset s2.offset
+          | r -> r
+          end
+      | r -> r
+      end
+  | r -> r
+  end
+
+let symbolic_data_eq s1 s2 =
+  Misc.string_eq s1.name s2.name
+  && Misc.opt_eq Misc.string_eq s1.tag s2.tag
+  && Misc.int_eq s1.cap s2.cap
+  && Misc.int_eq s1.offset s2.offset
+
 type syskind = PTE|PTE2|TLB|TAG
 
 type symbol =
-  | Virtual of (string * string option) * int (* (symbol, optional tag), index *)
+  | Virtual of symbolic_data
   | Physical of string * int                  (* symbol, index *)
   | System of (syskind * string)              (* System memory *)
 
@@ -53,34 +85,16 @@
 | 0 -> base
 | i -> sprintf "%s+%i" base i
 
-let pp_location (s,t) = match t with
-| None -> s
-| Some t -> sprintf "%s:%s" s t
-
 let pp_symbol = function
-  | Virtual (s,o) -> pp_index (pp_location s) o
+  | Virtual s -> pp_index (pp_symbolic_data s) s.offset
   | Physical (s,o) -> pp_index (Misc.add_physical s) o
   | System (TLB,s) -> Misc.add_tlb s
   | System (PTE,s) -> Misc.add_pte s
   | System (PTE2,s) -> Misc.add_pte (Misc.add_pte s)
   | System (TAG,s) -> Misc.add_atag s
 
-let as_address = function
-  | Virtual ((s,None),0) -> s
-  | sym -> Warn.fatal "symbol '%s' is not an address" (pp_symbol sym)
-
-let tag_compare = Misc.opt_compare String.compare
-
-let symbol_compare sym1 sym2 = match sym1,sym2 with
-| Virtual ((s1,t1),o1),Virtual ((s2,t2),o2) ->
-    begin match String.compare s1 s2 with
-    | 0 ->
-        begin match tag_compare t1 t2 with
-        | 0 -> Misc.int_compare o1 o2
-        | r -> r
-        end
-    | r -> r
-    end
+let compare_symbol sym1 sym2 = match sym1,sym2 with
+| Virtual s1,Virtual s2 -> compare_symbolic_data s1 s2
 | Physical (s1,o1),Physical (s2,o2) ->
     begin match String.compare s1 s2 with
     | 0 -> Misc.int_compare o1 o2
@@ -96,14 +110,29 @@
 | ((Physical _|System _),Virtual _)
 | (System _,Physical _) -> 1
 
+let symbol_eq s1 s2 = match s1,s2 with
+  | Virtual s1,Virtual s2 -> symbolic_data_eq s1 s2
+  | Physical (s1,o1),Physical (s2,o2) ->
+      Misc.string_eq s1 s2 && Misc.int_eq o1 o2
+  | System (k1,s1),System (k2,s2) ->
+      k1=k2 && Misc.string_eq s1 s2
+  | (Virtual _,(Physical _|System _))
+  | (Physical _,(Virtual _|System _))
+  | (System _,(Virtual _|Physical _))
+    -> false
+     
+let as_address = function
+  | Virtual {name=s; offset=0;_} -> s
+  | sym -> Warn.fatal "symbol '%s' is not an address" (pp_symbol sym)
+
 let virt_match_phy s1 s2 = match s1,s2 with
-| Virtual ((s1,_),i1),Physical (s2,i2) ->
+| Virtual {name=s1; offset=i1;_},Physical (s2,i2) ->
     Misc.string_eq s1 s2 && Misc.int_eq i1 i2
 | _,_ -> false
 
 module SC = struct
   type t = symbol
-  let compare = symbol_compare
+  let compare = compare_symbol
 end
 
 module SymbolSet = MySet.Make(SC)
@@ -111,12 +140,13 @@
 
 type 'scalar t =
   | Concrete of 'scalar
-(* Memory cell, with optional tag and offet *)
+  | ConcreteVector of int * 'scalar t list
   | Symbolic  of symbol
->>>>>>> 866107e9
   | Label of Proc.t * string     (* In code *)
   | Tag of string
   | PteVal of PTEVal.t
+
+let do_mk_virtual s = Virtual { default_symbolic_data with name=s; }
 
 let do_mk_sym sym = match Misc.tr_pte sym with
 | Some s -> System (PTE,s)
@@ -124,76 +154,51 @@
   | Some s -> System (TAG,s)
   | None -> match Misc.tr_physical sym with
     | Some s -> Physical (s,0)
-    | None -> Virtual ((sym,None),0)
-
-<<<<<<< HEAD
-let default_symbolic_data =
-  {
-   name = "" ;
-   tag = None ;
-   cap = 0 ;
-   offset = 0 ;
-  }
-
-let mk_sym s = Symbolic {default_symbolic_data with name=s }
-
-and get_sym = function
-  | Symbolic s -> s.name
-  | Concrete _|Label _| Tag _ | ConcreteVector _ -> assert false
+    | None -> do_mk_virtual sym
+
+let mk_sym_virtual s = Symbolic (do_mk_virtual s)
+let mk_sym s = Symbolic (do_mk_sym s)
 
 let mk_vec sz v =
   assert (sz == (List.length v));
   ConcreteVector (sz, v)
 
-let mk_replicate sz v =
-  ConcreteVector (sz, Misc.replicate sz v)
+let mk_replicate sz v = ConcreteVector (sz, Misc.replicate sz v)
+
 
 let is_symbol = function
   | Symbolic _ -> true
-  | Concrete _|ConcreteVector _| Label _| Tag _ -> false
-
-(* idx into array, check idx aligned to prim-size ps*)
-(* and idx is less than total array size ts*)
-(* this is not the same as herd mixed mode which may not align exactly to the size of the prim-type -> this is used for non-mixed mode too*)
-let is_aligned_to_vec (ps,ts) idx =
-  if idx > 0 then
-    (ps >= idx && (ps mod idx = 0) && idx < (ts*ps))
-    || ((idx mod ps = 0) && idx < (ts*ps))
-  else idx=0
-=======
-let mk_sym s = Symbolic (do_mk_sym s)
-
-and get_sym = function
-  | Symbolic (Virtual ((s,_),_)|Physical (s,_)|System (_,s)) -> s
-  | Concrete _|Label _| Tag _|PteVal _ -> assert false
-
-let is_symbol = function
-  | Symbolic _ -> true
-  | Concrete _|Label _| Tag _|PteVal _ -> false
-
+  | Concrete _|ConcreteVector _| Label _| Tag _ | PteVal _ -> false
+
+                                                            
 let is_non_mixed_symbol = function
-  | Virtual (_,idx)
+  | Virtual {offset=idx;_}
   | Physical (_,idx) -> idx=0
   | System _ -> true
->>>>>>> 866107e9
 
 let default_tag = Tag "green"
 
 let check_sym v =  match v with
-<<<<<<< HEAD
-| Concrete _|ConcreteVector (_,_) ->  assert false
-=======
-| Concrete _|PteVal _ ->  assert false
->>>>>>> 866107e9
 | Symbolic _|Label _|Tag _ as sym -> sym
+| Concrete _|ConcreteVector (_,_)|PteVal _ ->  assert false
 
 let is_virtual v = match v with
 | Symbolic (Virtual _) -> true
 | _ -> false
 
 let as_virtual v = match v with
-| Symbolic (Virtual ((s,_),_)) -> Some s
+| Symbolic (Virtual {name=s;_}) -> Some s
 | _ -> None
+
+let as_symbol = function
+  | Symbolic sym -> Some sym
+  | _ -> None
+       
+let as_symbolic_data =function
+| Symbolic (Virtual sym) -> Some sym
+| _ -> None
+
+let of_symbolic_data sym = Symbolic (Virtual sym)
 
 let is_pt v = match v with
 | Symbolic (System (PTE,_)) -> true
