%{
(****************************************************************************)
(*                           the diy toolsuite                              *)
(*                                                                          *)
(* Jade Alglave, University College London, UK.                             *)
(* Luc Maranget, INRIA Paris-Rocquencourt, France.                          *)
(*                                                                          *)
(* Copyright 2010-present Institut National de Recherche en Informatique et *)
(* en Automatique and the authors. All rights reserved.                     *)
(*                                                                          *)
(* This software is governed by the CeCILL-B license under French law and   *)
(* abiding by the rules of distribution of free software. You can use,      *)
(* modify and/ or redistribute the software under the terms of the CeCILL-B *)
(* license as circulated by CEA, CNRS and INRIA at the following URL        *)
(* "http://www.cecill.info". We also give a copy in LICENSE.txt.            *)
(****************************************************************************)

open Constant
open TestType
open LocationsItem
open MiscParser
open ConstrGen
<<<<<<< HEAD
let mk_sym_tag s t =
  Symbolic {default_symbolic_data with name=s;tag=Some t;}
let mk_sym_morello p s t =
  let p_int = (Misc.string_as_int p) in
  if p_int land 0x7 <> 0 || p_int >= 1 lsl 36
    then Printf.eprintf "Warning: incorrect address encoding: %#x\n" p_int ;
  let truncated_perms = p_int lsr 3 in
  let tag = if Misc.string_as_int t <> 0 then 1 else 0 in
  Symbolic {default_symbolic_data with name=s;cap=truncated_perms lor (tag lsl 33)}
let mk_sym_with_index s i = Symbolic
  {default_symbolic_data with name=s; offset=Misc.string_as_int i}
=======
let mk_sym_tag s t = Symbolic (Virtual ((s,Some t),0))
>>>>>>> 866107e9
let mk_lab p s = Label (p,s)
%}

%token EOF
%token <int> PROC
%token <string> SYMB_REG
%token <string> NAME
%token <string> DOLLARNAME
%token <string> NUM

%token TRUE FALSE
%token EQUAL NOTEQUAL EQUALEQUAL
%token FINAL FORALL EXISTS OBSERVED TOKAND NOT AND OR IMPLIES WITH FILTER
%token LOCATIONS FAULT STAR
%token LBRK RBRK LPAR RPAR LCURLY RCURLY SEMI COLON AMPER COMMA
%token ATOMIC
%token ATOMICINIT
%token ATTRS

%token PTX_REG_DEC
%token <string> PTX_REG_TYPE

%left OR
%left AND
%right IMPLIES
%nonassoc NOT

%type <PTEVal.t> pteval
%start pteval
%type <MiscParser.state> init
%start init
%type <MiscParser.location> main_location
%start main_location
<<<<<<< HEAD
%type <(MiscParser.location ConstrGen.rloc * MiscParser.run_type) list * MiscParser.prop option * MiscParser.constr * (string * MiscParser.quantifier) list> constraints
=======
%type < (MiscParser.location,MiscParser.maybev) LocationsItem.t list * MiscParser.prop option * MiscParser.constr * (string * MiscParser.quantifier) list> constraints
>>>>>>> 866107e9
%start constraints
%type  <MiscParser.constr> main_constr
%start main_constr
%type  <MiscParser.constr> skip_loc_constr
%start skip_loc_constr
<<<<<<< HEAD
%type  <(MiscParser.location ConstrGen.rloc * MiscParser.run_type) list * MiscParser.constr> main_loc_constr
=======
%type  <(MiscParser.location,MiscParser.maybev) LocationsItem.t list * MiscParser.constr> main_loc_constr
>>>>>>> 866107e9
%start main_loc_constr
%type <MiscParser.location list> main_locs
%start main_locs
%type <MiscParser.prop option> main_filter
%start main_filter
%%

/* For initial state */
init:
| st=init_semi_list EOF { st }


reg:
| NAME       {  $1 }
| DOLLARNAME {  $1 }

<<<<<<< HEAD
location_global:
=======
name_or_num:
| NAME { $1 }
| NUM { $1 }

maybev_prop:
| separated_pair(NAME, COLON, name_or_num) { PTEVal.KV $1 }
| ATTRS COLON LPAR separated_nonempty_list(COMMA, NAME) RPAR { PTEVal.Attrs $4 }

pteval:
| LPAR separated_nonempty_list(COMMA, maybev_prop) RPAR
    { PTEVal.of_list0 $2 }

maybev_notag:
| NUM  { Concrete $1 }
>>>>>>> 866107e9
| NAME { mk_sym $1  }
| NAME COLON NAME { mk_sym_tag $1 $3 }
(* TODO: have MTE and Morello tags be usable at the same time? *)
| NUM COLON NAME COLON NUM {mk_sym_morello $1 $3 $5}
| NAME COLON NUM { mk_sym_morello "0" $1 $3 }

maybev_notag:
| location_global { $1 }
| NUM  { Concrete $1 }
/* conflicts with location_reg:
| NUM COLON NAME { mk_sym_morello $1 $3 "0" }
*/
(* TODO: restrict to something like "NUM COLON BOOL"? *)
| NUM COLON NUM { Concrete ($1 ^ ":" ^ $3) }
| NAME LBRK NUM RBRK { mk_sym_with_index $1 $3 }

maybev:
| maybev_notag { $1 }
| COLON NAME  { Tag $2 }

maybev_list:
| maybev_notag COMMA maybev_list { $1::$3 }
| maybev_notag { [$1] }

maybev_label:
| maybev { $1 }
| PROC COLON NAME { mk_lab $1 $3 }

location_reg:
| PROC COLON reg  {Location_reg ($1,$3)}
| NUM COLON reg   {Location_reg (Misc.string_as_int $1,$3)}
| PROC COLON SYMB_REG  {Location_reg ($1,$3)}
| NUM COLON SYMB_REG   {Location_reg (Misc.string_as_int $1,$3)}
| SYMB_REG        {Location_sreg $1 }
/* PTX registers */
| NUM COLON PTX_REG_DEC PTX_REG_TYPE reg
                  {Location_reg(Misc.string_as_int $1,$5)}
| PROC COLON PTX_REG_DEC PTX_REG_TYPE reg
                  {Location_reg($1,$5)}
/* memory tags
| PROC COLON reg PATAG {Location_reg ($1,$3)}
| NUM COLON reg PATAG {Location_reg (Misc.string_as_int $1,$3)}
*/
location_deref:
| location_reg { $1 }
| STAR location_reg { $2 }
| STAR NAME { Location_global (Constant.mk_sym $2) }

main_location:
| loc=location EOF { loc }

location:
| location_reg { $1 }
| location_global { Location_global $1 }

atom:
| location {($1,ParsedConstant.zero)}
| location EQUAL maybev_label {($1,$3)}

atom_init:
| atom { let x,v = $1 in x,(TyDef,v) }
| NAME location  { ($2, (Ty $1,ParsedConstant.zero)) }
| ATOMIC NAME location { $3,(Atomic $2,ParsedConstant.zero)}
| NAME location EQUAL maybev { ($2,(Ty $1,$4))}
| NAME arrayspec
   { let (t,sz) = $2 in
     let v0 = Constant.mk_replicate sz ParsedConstant.zero in
     (t,(TyArray ($1,sz),v0)) }
| NAME arrayspec EQUAL LCURLY maybev_list RCURLY
   { let (t,sz) = $2 and vs = $5 in
     if sz = List.length vs then
       let arr = (TyArray ($1,sz),Constant.mk_vec sz vs) in
       (t, arr)
     else
       Warn.user_error
         "Declared size of array %s does not match initial vakue size"
	 (dump_location t) }
/* prohibit "v[i] = scalar" form in init allow only "v[i]={scalar_list}" */
| locindex EQUAL maybev { raise Parsing.Parse_error }
| NAME location EQUAL ATOMICINIT LPAR maybev RPAR { ($2,(Ty $1,$6))}
| NAME STAR location { ($3,(Pointer $1,ParsedConstant.zero))}
| NAME STAR location EQUAL amperopt maybev { ($3,(Pointer $1,$6))}
| STAR location { ($2,(TyDefPointer,ParsedConstant.zero))}
| STAR location EQUAL amperopt maybev { ($2,(TyDefPointer,$5))}
<<<<<<< HEAD
=======
| NAME NAME LBRK NUM RBRK
    { (Location_global (Constant.mk_sym $2),
       (TyArray ($1,Misc.string_as_int $4),ParsedConstant.zero)) }
| location EQUAL LPAR separated_nonempty_list(COMMA, maybev_prop) RPAR 
  { ($1,(Ty "pteval_t", mk_pte_val $1 $4)) }
>>>>>>> 866107e9

amperopt:
| AMPER { () }
| { () }


init_semi_list:
| {[]}
| SEMI {[]}
| atom_init {$1::[]}
| atom_init SEMI init_semi_list  {$1::$3}


/* For final state constraints */

<<<<<<< HEAD
rloc_typ:
| rloc { ($1, TyDef) }
| rloc STAR { ($1, TyDefPointer) }
| rloc NAME { ($1, Ty $2) }
| rloc NAME STAR { ($1, Pointer $2) }
=======
fault: FAULT LPAR lbl COMMA NAME RPAR { ($3,mk_sym $5) }

loc_deref:
NAME LBRK NUM RBRK
  { Location_deref (Constant.mk_sym $1, Misc.string_as_int $3) }

loc_typ:
| loc_deref { Loc ($1,TyDef) }
| location { Loc ($1, TyDef) }
| location STAR { Loc ($1, TyDefPointer) }
| location NAME { Loc ($1, Ty $2) }
| location NAME STAR { Loc ($1, Pointer $2) }
>>>>>>> 866107e9

main_locs:
| ls = list(location)  EOF { ls }

<<<<<<< HEAD
rloc_semi_list:
| {[]}
| SEMI {[]}
| rloc_typ {$1::[]}
| rloc_typ SEMI rloc_semi_list  {$1::$3}
=======
loc_item:
| loc_typ { $1 }
| fault { Fault $1 }

loc_semi_list:
| {[]}
| SEMI {[]}
| loc_item {$1::[]}
| loc_item SEMI loc_semi_list  {$1::$3}
>>>>>>> 866107e9

locations:
|  LOCATIONS LBRK rloc_semi_list RBRK { $3 }
| { [] }

filter:
| { None }
| FILTER prop { Some $2 }

main_filter:
| f=filter EOF { f }

constraints:
| locations filter old_constraints EOF
  { let x = $1 in
    let f = $2 in
    let y,z = $3 in
    x,f,y,z }

old_constraints :
| final { $1,[] }
| final WITH kinds { $1,$3 }


kinds :
| kind         { [$1] }
| kind SEMI    { [$1] }
| kind SEMI kinds   { $1 :: $3 }

kind:
| NAME COLON FORALL { ($1,Require) }
| NAME COLON EXISTS { ($1,Allow) }
| NAME COLON NOT EXISTS { ($1,Forbid) }


final:
| constr { $1 }
| constr SEMI { $1 }

main_constr:
| c = constr EOF { c }

constr:
|  { ConstrGen.constr_true }
| FORALL prop
    {ForallStates $2}
| EXISTS prop
    {ExistsState $2}
| NOT EXISTS prop
        { NotExistsState $3 }
| FINAL prop
        { ExistsState $2 }
| LPAR prop RPAR
    {ExistsState $2}
| OBSERVED obs
    { ExistsState (Or $2) }

obs:
|  obsone {  [ And $1 ] }
|  obsone TOKAND obs { And $1 :: $3 }

obsone:
|                       { [] }
| atom_prop SEMI obsone { $1 :: $3 }

main_loc_constr:
| lc = loc_constr EOF { lc }

loc_constr:
| locations constr { $1,$2 }

skip_loc_constr:
| locations constr EOF { $2 }

lbl:
| PROC { ($1,None) }
| PROC COLON NAME { ($1,Some $3) }

rloc:
| location { Loc $1 }
| locindex { $1 }

locindex:
| arrayspec
    { let (loc,sz) = $1 in Deref (loc,sz) }

arrayspec:
| NAME LBRK NUM RBRK
    { (Location_global (Constant.mk_sym $1),Misc.string_as_int $3) }


atom_prop:
| location EQUAL maybev {Atom (LV (Loc $1,$3))}
| location EQUAL LCURLY maybev_list RCURLY
    { let sz = List.length $4 in
      let vec = Constant.mk_vec sz $4 in
      Atom (LV (Loc $1,vec)) }
| location EQUALEQUAL maybev {Atom (LV (Loc $1,$3))}
| locindex EQUAL maybev {Atom (LV ($1,$3))}
| locindex EQUALEQUAL maybev {Atom (LV ($1,$3))}
| location NOTEQUAL maybev {Not (Atom (LV (Loc $1,$3)))}
| locindex NOTEQUAL maybev {Not (Atom (LV ($1,$3)))}
| location NOTEQUAL LCURLY maybev_list RCURLY
    { let sz = List.length $4 in
      let vec = Constant.mk_vec sz $4 in
      Not (Atom (LV (Loc $1,vec))) }
| location EQUAL location_deref {Atom (LL ($1,$3))}
| location EQUALEQUAL location_deref {Atom (LL ($1,$3))}
| fault { Atom (FF $1) }
| location EQUAL LPAR separated_nonempty_list(COMMA, maybev_prop) RPAR
  { Atom (LV ($1, mk_pte_val $1 $4)) }

prop:
| TRUE
    {And []}
| FALSE
    {Or []}
| atom_prop
    { $1 }
| NOT prop
    {Not $2}
| prop AND prop
    {And [$1;$3]}
| prop OR  prop
    {Or [$1;$3]}
| prop IMPLIES prop
    { Implies ($1,$3) }
| LPAR prop RPAR
    { $2 }<|MERGE_RESOLUTION|>--- conflicted
+++ resolved
@@ -20,21 +20,27 @@
 open LocationsItem
 open MiscParser
 open ConstrGen
-<<<<<<< HEAD
+
 let mk_sym_tag s t =
-  Symbolic {default_symbolic_data with name=s;tag=Some t;}
+  Symbolic (Virtual {default_symbolic_data with name=s;tag=Some t;})
+
 let mk_sym_morello p s t =
   let p_int = (Misc.string_as_int p) in
   if p_int land 0x7 <> 0 || p_int >= 1 lsl 36
     then Printf.eprintf "Warning: incorrect address encoding: %#x\n" p_int ;
   let truncated_perms = p_int lsr 3 in
   let tag = if Misc.string_as_int t <> 0 then 1 else 0 in
-  Symbolic {default_symbolic_data with name=s;cap=truncated_perms lor (tag lsl 33)}
-let mk_sym_with_index s i = Symbolic
-  {default_symbolic_data with name=s; offset=Misc.string_as_int i}
-=======
-let mk_sym_tag s t = Symbolic (Virtual ((s,Some t),0))
->>>>>>> 866107e9
+  Symbolic
+    (Virtual
+       {default_symbolic_data
+       with name=s;cap=truncated_perms lor (tag lsl 33)})
+
+let mk_sym_with_index s i =
+  Symbolic
+    (Virtual
+       {default_symbolic_data
+       with name=s; offset=Misc.string_as_int i})
+
 let mk_lab p s = Label (p,s)
 %}
 
@@ -68,24 +74,14 @@
 %start init
 %type <MiscParser.location> main_location
 %start main_location
-<<<<<<< HEAD
-%type <(MiscParser.location ConstrGen.rloc * MiscParser.run_type) list * MiscParser.prop option * MiscParser.constr * (string * MiscParser.quantifier) list> constraints
-=======
 %type < (MiscParser.location,MiscParser.maybev) LocationsItem.t list * MiscParser.prop option * MiscParser.constr * (string * MiscParser.quantifier) list> constraints
->>>>>>> 866107e9
 %start constraints
 %type  <MiscParser.constr> main_constr
 %start main_constr
 %type  <MiscParser.constr> skip_loc_constr
 %start skip_loc_constr
-<<<<<<< HEAD
-%type  <(MiscParser.location ConstrGen.rloc * MiscParser.run_type) list * MiscParser.constr> main_loc_constr
-=======
 %type  <(MiscParser.location,MiscParser.maybev) LocationsItem.t list * MiscParser.constr> main_loc_constr
->>>>>>> 866107e9
 %start main_loc_constr
-%type <MiscParser.location list> main_locs
-%start main_locs
 %type <MiscParser.prop option> main_filter
 %start main_filter
 %%
@@ -99,33 +95,28 @@
 | NAME       {  $1 }
 | DOLLARNAME {  $1 }
 
-<<<<<<< HEAD
 location_global:
-=======
-name_or_num:
-| NAME { $1 }
-| NUM { $1 }
-
-maybev_prop:
-| separated_pair(NAME, COLON, name_or_num) { PTEVal.KV $1 }
-| ATTRS COLON LPAR separated_nonempty_list(COMMA, NAME) RPAR { PTEVal.Attrs $4 }
-
-pteval:
-| LPAR separated_nonempty_list(COMMA, maybev_prop) RPAR
-    { PTEVal.of_list0 $2 }
-
-maybev_notag:
-| NUM  { Concrete $1 }
->>>>>>> 866107e9
 | NAME { mk_sym $1  }
 | NAME COLON NAME { mk_sym_tag $1 $3 }
 (* TODO: have MTE and Morello tags be usable at the same time? *)
 | NUM COLON NAME COLON NUM {mk_sym_morello $1 $3 $5}
 | NAME COLON NUM { mk_sym_morello "0" $1 $3 }
 
+name_or_num:
+| NAME { $1 }
+| NUM { $1 }
+
+maybev_prop:
+| separated_pair(NAME, COLON, name_or_num) { PTEVal.KV $1 }
+| ATTRS COLON LPAR separated_nonempty_list(COMMA, NAME) RPAR { PTEVal.Attrs $4 }
+
+pteval:
+| LPAR separated_nonempty_list(COMMA, maybev_prop) RPAR
+    { PTEVal.of_list0 $2 }
+
 maybev_notag:
+| NUM  { Concrete $1 }
 | location_global { $1 }
-| NUM  { Concrete $1 }
 /* conflicts with location_reg:
 | NUM COLON NAME { mk_sym_morello $1 $3 "0" }
 */
@@ -201,14 +192,8 @@
 | NAME STAR location EQUAL amperopt maybev { ($3,(Pointer $1,$6))}
 | STAR location { ($2,(TyDefPointer,ParsedConstant.zero))}
 | STAR location EQUAL amperopt maybev { ($2,(TyDefPointer,$5))}
-<<<<<<< HEAD
-=======
-| NAME NAME LBRK NUM RBRK
-    { (Location_global (Constant.mk_sym $2),
-       (TyArray ($1,Misc.string_as_int $4),ParsedConstant.zero)) }
 | location EQUAL LPAR separated_nonempty_list(COMMA, maybev_prop) RPAR 
   { ($1,(Ty "pteval_t", mk_pte_val $1 $4)) }
->>>>>>> 866107e9
 
 amperopt:
 | AMPER { () }
@@ -224,50 +209,26 @@
 
 /* For final state constraints */
 
-<<<<<<< HEAD
 rloc_typ:
 | rloc { ($1, TyDef) }
 | rloc STAR { ($1, TyDefPointer) }
 | rloc NAME { ($1, Ty $2) }
 | rloc NAME STAR { ($1, Pointer $2) }
-=======
+
 fault: FAULT LPAR lbl COMMA NAME RPAR { ($3,mk_sym $5) }
 
-loc_deref:
-NAME LBRK NUM RBRK
-  { Location_deref (Constant.mk_sym $1, Misc.string_as_int $3) }
-
-loc_typ:
-| loc_deref { Loc ($1,TyDef) }
-| location { Loc ($1, TyDef) }
-| location STAR { Loc ($1, TyDefPointer) }
-| location NAME { Loc ($1, Ty $2) }
-| location NAME STAR { Loc ($1, Pointer $2) }
->>>>>>> 866107e9
-
-main_locs:
-| ls = list(location)  EOF { ls }
-
-<<<<<<< HEAD
-rloc_semi_list:
-| {[]}
-| SEMI {[]}
-| rloc_typ {$1::[]}
-| rloc_typ SEMI rloc_semi_list  {$1::$3}
-=======
 loc_item:
-| loc_typ { $1 }
-| fault { Fault $1 }
-
-loc_semi_list:
-| {[]}
-| SEMI {[]}
+| rloc_typ { let a,t = $1 in LocationsItem.Loc (a,t) }
+| fault {  Fault $1 }
+
+loc_items:
 | loc_item {$1::[]}
-| loc_item SEMI loc_semi_list  {$1::$3}
->>>>>>> 866107e9
+| loc_item SEMI {$1::[]}
+| loc_item SEMI loc_items  {$1::$3}
 
 locations:
-|  LOCATIONS LBRK rloc_semi_list RBRK { $3 }
+| LOCATIONS LBRK loc_items RBRK { $3 }
+| LOCATIONS LBRK RBRK { [] }
 | { [] }
 
 filter:
@@ -344,7 +305,7 @@
 | PROC COLON NAME { ($1,Some $3) }
 
 rloc:
-| location { Loc $1 }
+| location { ConstrGen.Loc $1 }
 | locindex { $1 }
 
 locindex:
@@ -375,7 +336,7 @@
 | location EQUALEQUAL location_deref {Atom (LL ($1,$3))}
 | fault { Atom (FF $1) }
 | location EQUAL LPAR separated_nonempty_list(COMMA, maybev_prop) RPAR
-  { Atom (LV ($1, mk_pte_val $1 $4)) }
+  { Atom (LV (Loc $1, mk_pte_val $1 $4)) }
 
 prop:
 | TRUE
