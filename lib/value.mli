(****************************************************************************)
(*                           the diy toolsuite                              *)
(*                                                                          *)
(* Jade Alglave, University College London, UK.                             *)
(* Luc Maranget, INRIA Paris-Rocquencourt, France.                          *)
(*                                                                          *)
(* Copyright 2010-present Institut National de Recherche en Informatique et *)
(* en Automatique and the authors. All rights reserved.                     *)
(*                                                                          *)
(* This software is governed by the CeCILL-B license under French law and   *)
(* abiding by the rules of distribution of free software. You can use,      *)
(* modify and/ or redistribute the software under the terms of the CeCILL-B *)
(* license as circulated by CEA, CNRS and INRIA at the following URL        *)
(* "http://www.cecill.info". We also give a copy in LICENSE.txt.            *)
(****************************************************************************)

(** Values, ie constants and variables *)

module type S =
    sig

(* Constants, notice that they include symbolic "rigid" constants *)
      module Cst : Constant.S

(* flexible variables *)
      type csym = int (* Opened by Susmit, lose pointless abstraction *)
      val pp_csym : csym -> string
      val compare_csym : csym -> csym -> int

(* Values, ie constants + variables, that should be instanciated
   to constants later *)
      type v =
        | Var of csym
        | Val of Cst.v

      val pp_v  : v -> string
      val pp : bool (* hexa *) -> v -> string

(* produce a fresh variable *)
      val fresh_var : unit -> v
      val from_var : csym -> v
      val as_var : v -> csym option
      val as_symbol : v -> string

(* Equality (for constraint solver) is possible *)	  
      val equalityPossible : v -> v -> bool

(* Please use this for comparing constants... *)
      val compare : v -> v -> int

(* Build constant values, either numerical or symbolic *)
      val intToV  : int -> v
      val nameToV  : string -> v
      val cstToV : Cst.v -> v
      val maybevToV : MiscParser.maybev -> v

(* Convenience for intToV (0|1) *)
      val zero : v
      val one : v
      val two : v
      val default_tag : v

      (* The following operations may raise
         exception "Undetermined", if their arguments of
	 type v are not determined enough to yield a result *)

      exception Undetermined


(* Bit-Twiddling Ops *)
      val bit_at: int -> v -> v

      val is_zero : v -> bool
      val is_one : v -> bool
<<<<<<< HEAD
      val check_atag : v -> bool
      val check_ctag : v -> bool
      val get_sym : v -> string
      val get_vec : v -> Cst.Scalar.t Constant.t
=======
      val is_virtual : v -> bool
      val as_virtual : v -> string option
>>>>>>> 866107e9

      val op1 : Op.op1 -> v -> v
      val op : Op.op -> v -> v -> v
      val op3 : Op.op3 -> v -> v -> v -> v

      module ValueSet : MySet.S with type elt = v
      module Solution : Map.S with type key = csym

      type solution = v Solution.t

      val is_var_determined : v -> bool
      val determined_val : v -> Cst.v option
      val simplify_var : solution -> v -> v
    end<|MERGE_RESOLUTION|>--- conflicted
+++ resolved
@@ -72,15 +72,10 @@
 
       val is_zero : v -> bool
       val is_one : v -> bool
-<<<<<<< HEAD
       val check_atag : v -> bool
       val check_ctag : v -> bool
-      val get_sym : v -> string
-      val get_vec : v -> Cst.Scalar.t Constant.t
-=======
       val is_virtual : v -> bool
       val as_virtual : v -> string option
->>>>>>> 866107e9
 
       val op1 : Op.op1 -> v -> v
       val op : Op.op -> v -> v -> v
