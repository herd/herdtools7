(****************************************************************************)
(*                           the diy toolsuite                              *)
(*                                                                          *)
(* Jade Alglave, University College London, UK.                             *)
(* Luc Maranget, INRIA Paris-Rocquencourt, France.                          *)
(*                                                                          *)
(* Copyright 2010-present Institut National de Recherche en Informatique et *)
(* en Automatique and the authors. All rights reserved.                     *)
(*                                                                          *)
(* This software is governed by the CeCILL-B license under French law and   *)
(* abiding by the rules of distribution of free software. You can use,      *)
(* modify and/ or redistribute the software under the terms of the CeCILL-B *)
(* license as circulated by CEA, CNRS and INRIA at the following URL        *)
(* "http://www.cecill.info". We also give a copy in LICENSE.txt.            *)
(****************************************************************************)

(******************************)
(* A 'generic' parsing module *)
(******************************)
open Lexing

let call_parser name lexbuf lex parse =
  try parse lex lexbuf
  with
  | LexMisc.Error (msg,pos) ->
      Printf.eprintf
	"%a: Lex error %s (in %s)\n" Pos.pp_pos pos msg name ;
      raise Misc.Exit
  | Parsing.Parse_error ->
      let lxm = lexeme lexbuf
      and start_loc = lexeme_start_p lexbuf
      and end_loc = lexeme_end_p lexbuf in
      Printf.eprintf
	"%a: unexpected '%s' (in %s)\n"
	Pos.pp_pos2 (start_loc,end_loc)
	lxm name ;
      raise Misc.Exit
  | e ->
      Printf.eprintf
	"%a: Uncaught exception %s (in %s)\n"
	Pos.pp_pos lexbuf.lex_curr_p
	(Printexc.to_string e) name ;
      assert false


(* Configuration, to change kinds and condition *)
module type Config = sig
  val debuglexer : bool
  val check_kind : string -> ConstrGen.kind option
  val check_cond : string -> string option
  val macros : string option
  val libfind : string -> string
end

module DefaultConfig = struct
  let debuglexer = false
  let check_kind _ = None
  let check_cond _ = None
  let macros = None
  let libfind = Misc.identity
end
(* input signature, a lexer and a parser for a given architecture *)
module type LexParse = sig
  type token
  type pseudo

  val deep_lexer : Lexing.lexbuf -> token
  val deep_parser :
        (Lexing.lexbuf -> token) -> Lexing.lexbuf ->
	  pseudo list CAst.test list

  val shallow_lexer : Lexing.lexbuf -> token
  val shallow_parser :
        (Lexing.lexbuf -> token) -> Lexing.lexbuf ->
	  string CAst.t list

  type macro
  val macros_parser :
      (Lexing.lexbuf -> token) -> Lexing.lexbuf -> macro list
  val macros_expand : macro list -> pseudo -> pseudo
end

(* Output signature *)
module type S = sig
  type pseudo
  type init = MiscParser.state
  type prog = (MiscParser.proc * pseudo list) list
  type locations = MiscParser.LocSet.t

  val parse : in_channel -> Splitter.result ->  pseudo MiscParser.t
  val parse_string : string -> Splitter.result ->  pseudo MiscParser.t
end


module Make
    (O:Config)
    (A:ArchBase.S)
    (L: LexParse
    with type pseudo = A.pseudo) : S with type pseudo = A.pseudo =
  struct
    type pseudo = A.pseudo
    type init = MiscParser.state
    type prog = (MiscParser.proc * pseudo list) list
    type locations = MiscParser.LocSet.t


(************************)
(* Various basic checks *)
(************************)

let check_procs procs =
  Misc.iteri
    (fun k p ->
      if k <> p then
        Warn.fatal "Processes must be P0, P1, ...")
    procs

let check_one_proc procs p =
  if not (List.mem p procs) then
    Warn.fatal "Bad process P%i" p

let check_loc procs loc = match loc with
| MiscParser.Location_reg (p,_) -> check_one_proc procs p
| _ -> ()

let check_rloc procs rloc =
  let open ConstrGen in
  match rloc with
  | Loc loc|Deref (loc,_) -> check_loc procs loc

let check_atom procs a =
  let open ConstrGen in
  match a with
  | LV (loc,_) -> check_rloc procs loc
  | LL (l1,l2) -> check_loc procs l1 ; check_loc procs l2
  | FF ((p,_),_) -> check_one_proc procs p

let check_regs procs init locs final =
  List.iter (fun (loc,_) -> check_loc procs  loc) init ;
<<<<<<< HEAD
  List.iter (fun (loc,_) -> check_rloc procs  loc) locs ;
=======
  List.iter (LocationsItem.iter_loc (check_loc procs)) locs ;
>>>>>>> 866107e9
  ConstrGen.fold_constr (fun a () -> check_atom procs a) final ()


(***********)
(* Parsing *)
(***********)

(* Extract locations from condition *)

let get_locs_atom a =
  let open ConstrGen in
  let open MiscParser in
  match a with
  | LV ((Loc loc|Deref (loc,_)),_) -> LocSet.add loc
  | LL (loc1,loc2) ->
      (fun k -> LocSet.add loc1 (LocSet.add loc2 k))
  | FF (_,x) -> LocSet.add (Location_global (x))

let get_locs c = ConstrGen.fold_constr get_locs_atom c MiscParser.LocSet.empty

(* Lexers *)
module LexConfig = struct let debug = O.debuglexer end
module LU = LexUtils.Make (LexConfig)
module SL = StateLexer.Make (LexConfig)

let parse_cond lexbuf =
  let cond =  call_parser "cond" lexbuf SL.token StateParser.main_constr in
  cond

(* Compute hash as litmus does *)
module D = CTestHash.Make(DumpCAst)

module Do
         (I:
	    sig
	      type src
	      val call_parser_loc :
                string ->
                src -> Pos.pos2 ->
                'a -> ('a -> Lexing.lexbuf -> 'b) -> 'b
            end) = struct
  let parse chan
            {
              Splitter.locs = (init_loc, prog_loc,constr_loc,_) ;
              name = name ;
              info = info ; _
	    }  =
    let init =
      I.call_parser_loc "init"
		      chan init_loc SL.token StateParser.init in
    let prog =
      I.call_parser_loc "prog" chan prog_loc L.deep_lexer L.deep_parser in
    let prog_litmus =
      I.call_parser_loc "prog_litmus" chan prog_loc L.shallow_lexer L.shallow_parser in
    (* Add parameter passsing as inits *)
    let full_init =
      let open CAst in
      List.fold_left
        (fun env f -> match f with
		      | Global _ -> env
		      | Test t ->
			 let p = t.proc in
			 List.fold_left
			   (fun env param ->
			    let loc = param.param_name in
			    let ty = TestType.TyDef in
			    (MiscParser.Location_reg (p,loc),
			     (ty,ParsedConstant.nameToV loc))::env)
			   env t.params)
        init prog_litmus in
    let procs = List.map (fun p -> p.CAst.proc) prog in
    check_procs procs ;
    let params =  List.map (fun p -> p.CAst.params) prog in

    let expand_body = match O.macros with
    | None -> Misc.identity
    | Some fmacros ->
        let fname =  O.libfind fmacros in
        let ms =
          Misc.input_protect
            (fun chan ->
              let buff = Lexing.from_channel chan in
              LexMisc.init_file fname buff ;
              call_parser "macros"
                buff
                L.deep_lexer
                L.macros_parser)
            fname in
        List.map (L.macros_expand ms) in

    let prog =  List.map (fun p -> (p.CAst.proc,None),expand_body p.CAst.body) prog in
(*
    List.iter
      (fun (p,code) ->
        Printf.eprintf "++++++ %i\n" p ;
        List.iter
          (fun p ->
            A.pseudo_iter
              (fun i -> Printf.eprintf "%s\n" (A.dump_instruction i))
              p)
          code)
      prog ;
*)
    let (locs,filter,final,_quantifiers) =
      I.call_parser_loc "final"
		      chan constr_loc SL.token StateParser.constraints in
    check_regs procs init locs final ;
    let all_locs =
<<<<<<< HEAD
      MiscParser.LocSet.union
        (MiscParser.LocSet.of_list
           (List.map
              (fun (rloc,_) -> ConstrGen.loc_of_rloc rloc)
              locs))
=======
      let open MiscParser in
      LocSet.union
        (LocationsItem.fold_locs LocSet.add locs LocSet.empty)
>>>>>>> 866107e9
        (get_locs final) in
    let parsed =
      {
        MiscParser.info; init=full_init; prog = prog;
        filter = filter;
        condition = final;
        locations = locs;
        extra_data = MiscParser.CExtra params;
      } in
    let name  = name.Name.name in
    let parsed =
      match O.check_cond name  with
      | None -> parsed
      | Some k ->
         let cond = parse_cond (Lexing.from_string k) in
         { parsed with
           MiscParser.condition = cond ;} in
    let parsed =
      match O.check_kind name  with
      | None -> parsed
      | Some k ->
         { parsed with
           MiscParser.condition =
             ConstrGen.set_kind k parsed.MiscParser.condition; } in
    let parsed = match MiscParser.get_hash parsed with
        | None ->
            let info = parsed.MiscParser.info in
            { parsed with MiscParser.info =
	       ("Hash",
		(* For computing hash, we must parse as litmus does.
                This includes stripping away toplevel '*' of types *)
		let prog = List.map CAstUtils.strip_pointers prog_litmus in
		D.digest init prog all_locs)::info ; }
        | Some _ -> parsed in
    parsed
end


  let parse chan x =
    let module Src = struct
      type src = in_channel
      let call_parser_loc name chan loc =
        let lexbuf = LU.from_section loc chan in
        call_parser name lexbuf
    end in
    let module P = Do(Src) in
    P.parse chan x

  let parse_string s x =
    let module Src = struct
      type src = string
      let call_parser_loc name s loc =
        let lexbuf = LU.from_section_string loc s in
        call_parser name lexbuf
    end in
    let module P = Do(Src) in
    P.parse s x
end<|MERGE_RESOLUTION|>--- conflicted
+++ resolved
@@ -17,31 +17,6 @@
 (******************************)
 (* A 'generic' parsing module *)
 (******************************)
-open Lexing
-
-let call_parser name lexbuf lex parse =
-  try parse lex lexbuf
-  with
-  | LexMisc.Error (msg,pos) ->
-      Printf.eprintf
-	"%a: Lex error %s (in %s)\n" Pos.pp_pos pos msg name ;
-      raise Misc.Exit
-  | Parsing.Parse_error ->
-      let lxm = lexeme lexbuf
-      and start_loc = lexeme_start_p lexbuf
-      and end_loc = lexeme_end_p lexbuf in
-      Printf.eprintf
-	"%a: unexpected '%s' (in %s)\n"
-	Pos.pp_pos2 (start_loc,end_loc)
-	lxm name ;
-      raise Misc.Exit
-  | e ->
-      Printf.eprintf
-	"%a: Uncaught exception %s (in %s)\n"
-	Pos.pp_pos lexbuf.lex_curr_p
-	(Printexc.to_string e) name ;
-      assert false
-
 
 (* Configuration, to change kinds and condition *)
 module type Config = sig
@@ -103,64 +78,24 @@
     type prog = (MiscParser.proc * pseudo list) list
     type locations = MiscParser.LocSet.t
 
-
-(************************)
-(* Various basic checks *)
-(************************)
-
-let check_procs procs =
-  Misc.iteri
-    (fun k p ->
-      if k <> p then
-        Warn.fatal "Processes must be P0, P1, ...")
-    procs
-
-let check_one_proc procs p =
-  if not (List.mem p procs) then
-    Warn.fatal "Bad process P%i" p
-
-let check_loc procs loc = match loc with
-| MiscParser.Location_reg (p,_) -> check_one_proc procs p
-| _ -> ()
-
-let check_rloc procs rloc =
-  let open ConstrGen in
-  match rloc with
-  | Loc loc|Deref (loc,_) -> check_loc procs loc
-
-let check_atom procs a =
-  let open ConstrGen in
-  match a with
-  | LV (loc,_) -> check_rloc procs loc
-  | LL (l1,l2) -> check_loc procs l1 ; check_loc procs l2
-  | FF ((p,_),_) -> check_one_proc procs p
-
-let check_regs procs init locs final =
-  List.iter (fun (loc,_) -> check_loc procs  loc) init ;
-<<<<<<< HEAD
-  List.iter (fun (loc,_) -> check_rloc procs  loc) locs ;
-=======
-  List.iter (LocationsItem.iter_loc (check_loc procs)) locs ;
->>>>>>> 866107e9
-  ConstrGen.fold_constr (fun a () -> check_atom procs a) final ()
-
+(****************)
+(* Basic Checks *)                   
+(****************)
+    module U = GenParserUtils
+    let call_parser = U.call_parser
+
+    let check_procs procs =
+      Misc.iteri
+        (fun k p ->
+          if k <> p then
+            Warn.fatal "Processes must be P0, P1, ...")
+        procs
+
+    let check_regs = U.check_regs
 
 (***********)
 (* Parsing *)
 (***********)
-
-(* Extract locations from condition *)
-
-let get_locs_atom a =
-  let open ConstrGen in
-  let open MiscParser in
-  match a with
-  | LV ((Loc loc|Deref (loc,_)),_) -> LocSet.add loc
-  | LL (loc1,loc2) ->
-      (fun k -> LocSet.add loc1 (LocSet.add loc2 k))
-  | FF (_,x) -> LocSet.add (Location_global (x))
-
-let get_locs c = ConstrGen.fold_constr get_locs_atom c MiscParser.LocSet.empty
 
 (* Lexers *)
 module LexConfig = struct let debug = O.debuglexer end
@@ -249,19 +184,7 @@
       I.call_parser_loc "final"
 		      chan constr_loc SL.token StateParser.constraints in
     check_regs procs init locs final ;
-    let all_locs =
-<<<<<<< HEAD
-      MiscParser.LocSet.union
-        (MiscParser.LocSet.of_list
-           (List.map
-              (fun (rloc,_) -> ConstrGen.loc_of_rloc rloc)
-              locs))
-=======
-      let open MiscParser in
-      LocSet.union
-        (LocationsItem.fold_locs LocSet.add locs LocSet.empty)
->>>>>>> 866107e9
-        (get_locs final) in
+    let all_locs = U.get_visible_locs locs final in
     let parsed =
       {
         MiscParser.info; init=full_init; prog = prog;
