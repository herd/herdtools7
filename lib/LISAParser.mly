%{
(****************************************************************************)
(*                           the diy toolsuite                              *)
(*                                                                          *)
(* Jade Alglave, University College London, UK.                             *)
(* Luc Maranget, INRIA Paris-Rocquencourt, France.                          *)
(*                                                                          *)
(* Copyright 2013-present Institut National de Recherche en Informatique et *)
(* en Automatique and the authors. All rights reserved.                     *)
(*                                                                          *)
(* This software is governed by the CeCILL-B license under French law and   *)
(* abiding by the rules of distribution of free software. You can use,      *)
(* modify and/ or redistribute the software under the terms of the CeCILL-B *)
(* license as circulated by CEA, CNRS and INRIA at the following URL        *)
(* "http://www.cecill.info". We also give a copy in LICENSE.txt.            *)
(****************************************************************************)

module Bell = BellBase
open Bell
<<<<<<< HEAD
let mk_sym s = Constant.Symbolic
  {Constant.default_symbolic_data with Constant.name=s}

=======
>>>>>>> 866107e9
%}

%token EOF SEMI COMMA PIPE COLON LPAR RPAR RBRAC LBRAC LBRACE RBRACE SCOPES LEVELS REGIONS MOV AND ADD BRANCH EQ NEQ READ WRITE FENCE RMW XOR PLUS CALL
%token <BellBase.reg> REG
%token <int> NUM
%token <string> CODEVAR
%token <string> NAME
%token <string> META
%token <BellBase.reg> SYMB_REG
%token <int> PROC

%type <MiscParser.proc list * (BellBase.parsedPseudo) list list * MiscParser.extra_data > main
%type <BellBase.parsedPseudo list> instr_option_seq
%start main instr_option_seq

%type <BellInfo.test> scopes_and_memory_map
%%

main:
| semi_opt proc_list iol_list scopes_and_memory_map EOF
   { $2,$3, MiscParser.BellExtra $4 }

semi_opt:
| { () }
| SEMI { () }

instr_option :
|            { Nop }
| NAME COLON instr_option { Label ($1,$3) }
| instr      { Instruction $1}
| CODEVAR    { Symbolic $1 }

instr_option_list :
  | instr_option
      {[$1]}
  | instr_option PIPE instr_option_list
      {$1::$3}

instr_option_seq:
  | xs=separated_nonempty_list(SEMI,instr_option) EOF { xs }

iol_list :
|  instr_option_list SEMI
    {[$1]}
|  instr_option_list SEMI iol_list {$1::$3}

name:
| NAME { $1}
/*(* hideous fix for instruction characters *)*/
| READ {"r"}
| WRITE {"w"}
| BRANCH {"b"}
| FENCE {"f"}

name_list_ne:
|  name COMMA name_list_ne
  {$1::$3}
| name
  {[$1]}

name_list:
| name_list_ne {$1}
| {[]}

name_set:
| name_list { Label.Set.of_list $1}


annot_list_option:
| LBRAC name_list RBRAC {$2}
| {[]}

reg:
| REG { $1}
| SYMB_REG { $1 }

reg_or_addr:
| reg  {Rega $1}
| name { Abs $1}

k:
| NUM { MetaConst.Int $1 }
| META { MetaConst.Meta $1 }

reg_or_imm:
| reg {Regi $1}
| k   { Imm $1}

any_value:
| reg_or_addr { IAR_roa $1 }
| k { IAR_imm $1}

addr_op:
| reg_or_addr {BellBase.Addr_op_atom($1)}
| reg_or_addr PLUS reg_or_imm { BellBase.Addr_op_add($1,$3) }

operation:
| any_value
  { RAI($1) }

| LPAR ADD any_value any_value RPAR
 { OP (Add,$3,$4) }

| LPAR XOR any_value any_value RPAR
 { OP (Xor,$3,$4) }

| LPAR AND any_value any_value RPAR
 { OP (And,$3,$4) }

| LPAR EQ any_value any_value RPAR
  { OP (Eq,$3,$4) }

| LPAR NEQ any_value any_value RPAR
  { OP (Neq,$3,$4) }

fence_labels_option:
| { None }
| LBRACE name_set RBRACE LBRACE name_set RBRACE {Some($2,$5)}

instr:

| READ annot_list_option reg addr_op
  { Pld($3,$4,$2) }

| WRITE annot_list_option addr_op reg_or_imm
  { Pst($3,$4,$2) }

| FENCE annot_list_option fence_labels_option
 { Pfence(Fence ($2,$3)) }

| CALL LBRAC name RBRAC
  { Pcall $3 }

| RMW annot_list_option reg operation addr_op
  { Prmw($3,$4,$5,$2)}

| BRANCH annot_list_option reg NAME
  { Pbranch (Some $3,$4,$2) }

| BRANCH annot_list_option NAME
  { Pbranch (None,$3,$2) }

| MOV reg operation
  { Pmov ($2,$3) }<|MERGE_RESOLUTION|>--- conflicted
+++ resolved
@@ -17,12 +17,6 @@
 
 module Bell = BellBase
 open Bell
-<<<<<<< HEAD
-let mk_sym s = Constant.Symbolic
-  {Constant.default_symbolic_data with Constant.name=s}
-
-=======
->>>>>>> 866107e9
 %}
 
 %token EOF SEMI COMMA PIPE COLON LPAR RPAR RBRAC LBRAC LBRACE RBRACE SCOPES LEVELS REGIONS MOV AND ADD BRANCH EQ NEQ READ WRITE FENCE RMW XOR PLUS CALL
