(****************************************************************************)
(*                           the diy toolsuite                              *)
(*                                                                          *)
(* Jade Alglave, University College London, UK.                             *)
(* Luc Maranget, INRIA Paris-Rocquencourt, France.                          *)
(*                                                                          *)
(* Copyright 2015-present Institut National de Recherche en Informatique et *)
(* en Automatique and the authors. All rights reserved.                     *)
(*                                                                          *)
(* This software is governed by the CeCILL-B license under French law and   *)
(* abiding by the rules of distribution of free software. You can use,      *)
(* modify and/ or redistribute the software under the terms of the CeCILL-B *)
(* license as circulated by CEA, CNRS and INRIA at the following URL        *)
(* "http://www.cecill.info". We also give a copy in LICENSE.txt.            *)
(****************************************************************************)

{
module Make(O:LexUtils.Config) = struct
open Lexing
open LexMisc
open AArch64Parser
module A = AArch64Base
module LU = LexUtils.Make(O)

let check_name name =
if O.debug then Printf.eprintf "Check: '%s'\n"  name ;
match name with
| "nop"|"NOP" -> NOP
(* Hints are NOPS in AArch64 *)
| "hint"|"HINT" -> HINT
(* Halt instructions are used by Debug mode, not needed here - NOP *)
| "hlt" | "HLT" -> HLT
(* Branch *)
| "b"  | "B"  -> B
| "br"  | "BR"  -> BR
| "bl"  | "BL"  -> BL
| "blr"  | "BLR"  -> BLR
| "ret"  | "RET" -> RET
| "ne"  | "NE"  -> NE
| "eq"  | "EQ"  -> EQ
| "ge"  | "GE"  -> GE
| "gt"  | "GT"  -> GT
| "le"  | "LE"  -> LE
| "lt"  | "LT"  -> LT
| "b.eq" | "B.EQ" -> BEQ
| "b.ne" | "B.NE" -> BNE
| "b.ge" | "B.GE" -> BGE
| "b.gt" | "B.GT" -> BGT
| "b.le" | "B.LE" -> BLE
| "b.lt" | "B.LT" -> BLT
| "cbz"  | "CBZ" -> CBZ
| "cbnz"  | "CBNZ" -> CBNZ
| "tbnz" | "TBNZ" -> TBNZ
| "tbz" | "TBZ" -> TBZ
(* Memory *)
| "ldr"|"LDR" -> LDR
| "ldur"|"LDUR" -> LDUR
| "ldp"|"LDP" -> LDP
| "ldnp"|"LDNP" -> LDNP
| "stp"|"STP" -> STP
| "stnp"|"STNP" -> STNP
| "ldrb"|"LDRB" -> LDRB
| "ldrh"|"LDRH" -> LDRH
| "ldar"|"LDAR" -> LDAR
| "ldarb"|"LDARB" -> LDARB
| "ldarh"|"LDARH" -> LDARH
| "ldapr"|"LDAPR" -> LDAPR
| "ldaprb"|"LDAPRB" -> LDAPRB
| "ldaprh"|"LDAPRH" -> LDAPRH
| "ldxr"|"LDXR" -> LDXR
| "ldxrb"|"LDXRB" -> LDXRB
| "ldxrh"|"LDXRH" -> LDXRH
| "ldaxr"|"LDAXR" -> LDAXR
| "ldaxrb"|"LDAXRB" -> LDAXRB
| "ldaxrh"|"LDAXRH" -> LDAXRH
| "str"|"STR" -> STR
| "stlr"|"STLR" -> STLR
| "stxr"|"STXR" -> STXR
| "stlxr"|"STLXR" -> STLXR
| "strb"|"STRB" -> STRB
| "strh"|"STRH" -> STRH
| "stlrb"|"STLRB" -> STLRB
| "stlrh"|"STLRH" -> STLRH
| "stxrb"|"STXRB" -> STXRB
| "stlxrb"|"STLXRB" -> STLXRB
| "stxrh"|"STXRH" -> STXRH
| "stlxrh"|"STLXRH" -> STLXRH
(* Neon Extension Memory *)
| "ld1" | "LD1" -> LD1
| "ld1r" | "LD1R" -> LD1R
| "ld2" | "LD2" -> LD2
| "ld2r" | "LD2R" -> LD2R
| "ld3" | "LD3" -> LD3
| "ld3r" | "LD3R" -> LD3R
| "ld4" | "LD4" -> LD4
| "ld4r" | "LD4R" -> LD4R
| "stur" | "STUR" -> STUR
| "st1" | "ST1" -> ST1
| "st2" | "ST2" -> ST2
| "st3" | "ST3" -> ST3
| "st4" | "ST4" -> ST4
| "movi" | "MOVI" -> MOVI
(* Compare and swap *)
| "cas"|"CAS" -> CAS
| "casa"|"CASA" -> CASA
| "casl"|"CASL" -> CASL
| "casal"|"CASAL" -> CASAL
| "cash"|"CASH" -> CASH
| "casah"|"CASAH" -> CASAH
| "caslh"|"CASLH" -> CASLH
| "casalh"|"CASALH" -> CASALH
| "casb"|"CASB" -> CASB
| "casab"|"CASAB" -> CASAB
| "caslb"|"CASLB" -> CASLB
| "casalb"|"CASALB" -> CASALB
(* Swap *)
| "swp"|"SWP" -> SWP
| "swpa"|"SWPA" -> SWPA
| "swpl"|"SWPL" -> SWPL
| "swpal"|"SWPAL" -> SWPAL
| "swph"|"SWPH" -> SWPH
| "swpah"|"SWPAH" -> SWPAH
| "swplh"|"SWPLH" -> SWPLH
| "swpalh"|"SWPALH" -> SWPALH
| "swpb"|"SWPB" -> SWPB
| "swpab"|"SWPAB" -> SWPAB
| "swplb"|"SWPLB" -> SWPLB
| "swpalb"|"SWPALB" -> SWPALB
(* Fetch and ADD *)
| "ldadd"|"LDADD" -> LDADD
| "ldadda"|"LDADDA" -> LDADDA
| "ldaddl"|"LDADDL" -> LDADDL
| "ldaddal"|"LDADDAL" -> LDADDAL
| "ldaddh"|"LDADDH" -> LDADDH
| "ldaddah"|"LDADDAH" -> LDADDAH
| "ldaddlh"|"LDADDLH" -> LDADDLH
| "ldaddalh"|"LDADDALH" -> LDADDALH
| "ldaddb"|"LDADDB" -> LDADDB
| "ldaddab"|"LDADDAB" -> LDADDAB
| "ldaddlb"|"LDADDLB" -> LDADDLB
| "ldaddalb"|"LDADDALB" -> LDADDALB
| "stadd"|"STADD" -> STADD
| "staddl"|"STADDL" -> STADDL
| "staddh"|"STADDH" -> STADDH
| "staddlh"|"STADDLH" -> STADDLH
| "staddb"|"STADDB" -> STADDB
| "staddlb"|"STADDLB" -> STADDLB
(* Fetch and Xor *)
| "ldeor"|"LDEOR" -> LDEOR
| "ldeora"|"LDEORA" -> LDEORA
| "ldeorl"|"LDEORL" -> LDEORL
| "ldeoral"|"LDEORAL" -> LDEORAL
| "ldeorh"|"LDEORH" -> LDEORH
| "ldeorah"|"LDEORAH" -> LDEORAH
| "ldeorlh"|"LDEORLH" -> LDEORLH
| "ldeoralh"|"LDEORALH" -> LDEORALH
| "ldeorb"|"LDEORB" -> LDEORB
| "ldeorab"|"LDEORAB" -> LDEORAB
| "ldeorlb"|"LDEORLB" -> LDEORLB
| "ldeoralb"|"LDEORALB" -> LDEORALB
| "steor"|"STEOR" -> STEOR
| "steorl"|"STEORL" -> STEORL
| "steorh"|"STEORH" -> STEORH
| "steorlh"|"STEORLH" -> STEORLH
| "steorb"|"STEORB" -> STEORB
| "steorlb"|"STEORLB" -> STEORLB
(* Fetch and Or *)
| "ldset"|"LDSET" -> LDSET
| "ldseta"|"LDSETA" -> LDSETA
| "ldsetl"|"LDSETL" -> LDSETL
| "ldsetal"|"LDSETAL" -> LDSETAL
| "ldseth"|"LDSETH" -> LDSETH
| "ldsetah"|"LDSETAH" -> LDSETA
| "ldsetlh"|"LDSETLH" -> LDSETLH
| "ldsetalh"|"LDSETALH" -> LDSETALH
| "ldsetb"|"LDSETB" -> LDSETB
| "ldsetab"|"LDSETAB" -> LDSETAB
| "ldsetlb"|"LDSETLB" -> LDSETLB
| "ldsetalb"|"LDSETALB" -> LDSETALB
| "stset"|"STSET" -> STSET
| "stsetl"|"STSETL" -> STSETL
| "stseth"|"STSETH" -> STSETH
| "stsetlh"|"STSETLH" -> STSETLH
| "stsetb"|"STSETB" -> STSETB
| "stsetlb"|"STSETLB" -> STSETLB
(* Fetch and b1.b2. b1 & ~b2 *)
| "ldclr"|"LDCLR" -> LDCLR
| "ldclra"|"LDCLRA" -> LDCLRA
| "ldclrl"|"LDCLRL" -> LDCLRL
| "ldclral"|"LDCLRAL" -> LDCLRAL
| "ldclrh"|"LDCLRH" -> LDCLRH
| "ldclrah"|"LDCLRAH" -> LDCLRAH
| "ldclrlh"|"LDCLRLH" -> LDCLRLH
| "ldclralh"|"LDCLRALH" -> LDCLRALH
| "ldclrb"|"LDCLRB" -> LDCLRB
| "ldclrab"|"LDCLRAB" -> LDCLRAB
| "ldclrlb"|"LDCLRLB" -> LDCLRLB
| "ldclralb"|"LDCLRALB" -> LDCLRALB
| "stclr"|"STCLR" -> STCLR
| "stclrl"|"STCLRL" -> STCLRL
| "stclrh"|"STCLRH" -> STCLRH
| "stclrlh"|"STCLRLH" -> STCLRLH
| "stclrb"|"STCLRB" -> STCLRB
| "stclrlb"|"STCLRLB" -> STCLRLB
(* Fetch and Max, Signed *)
| "ldsmax"|"LDSMAX" -> LDSMAX
| "ldsmaxa"|"LDSMAXA" -> LDSMAXA
| "ldsmaxl"|"LDSMAXL" -> LDSMAXL
| "ldsmaxal"|"LDSMAXAL" -> LDSMAXAL
| "ldsmaxh"|"LDSMAXH" -> LDSMAXH
| "ldsmaxah"|"LDSMAXAH" -> LDSMAXAH
| "ldsmaxlh"|"LDSMAXLH" -> LDSMAXLH
| "ldsmaxalh"|"LDSMAXALH" -> LDSMAXALH
| "ldsmaxb"|"LDSMAXB" -> LDSMAXB
| "ldsmaxab"|"LDSMAXAB" -> LDSMAXAB
| "ldsmaxlb"|"LDSMAXLB" -> LDSMAXLB
| "ldsmaxalb"|"LDSMAXALB" -> LDSMAXALB
| "stsmax"|"STSMAX" -> STSMAX
| "stsmaxl"|"STSMAXL" -> STSMAXL
| "stsmaxh"|"STSMAXH" -> STSMAXH
| "stsmaxlh"|"STSMAXLH" -> STSMAXLH
| "stsmaxb"|"STSMAXB" -> STSMAXB
| "stsmaxlb"|"STSMAXLB" -> STSMAXLB
(* Fetch and Min, Signed *)
| "ldsmin"|"LDSMIN" -> LDSMIN
| "ldsmina"|"LDSMINA" -> LDSMINA
| "ldsminl"|"LDSMINL" -> LDSMINL
| "ldsminal"|"LDSMINAL" -> LDSMINAL
| "ldsminh"|"LDSMINH" -> LDSMINH
| "ldsminah"|"LDSMINAH" -> LDSMINAH
| "ldsminlh"|"LDSMINLH" -> LDSMINLH
| "ldsminalh"|"LDSMINALH" -> LDSMINALH
| "ldsminb"|"LDSMINB" -> LDSMINB
| "ldsminab"|"LDSMINAB" -> LDSMINAB
| "ldsminlb"|"LDSMINLB" -> LDSMINLB
| "ldsminalb"|"LDSMINALB" -> LDSMINALB
| "stsmin"|"STSMIN" -> STSMIN
| "stsminl"|"STSMINL" -> STSMINL
| "stsminh"|"STSMINH" -> STSMINH
| "stsminlh"|"STSMINLH" -> STSMINLH
| "stsminb"|"STSMINB" -> STSMINB
| "stsminlb"|"STSMINLB" -> STSMINLB
(* Fetch and Max, Unsigned *)
(*
| "ldumax"|"LDUMAX" -> LDUMAX
| "ldumaxa"|"LDUMAXA" -> LDUMAXA
| "ldumaxl"|"LDUMAXL" -> LDUMAXL
| "ldumaxal"|"LDUMAXAL" -> LDUMAXAL
| "ldumaxh"|"LDUMAXH" -> LDUMAXH
| "ldumaxah"|"LDUMAXAH" -> LDUMAXAH
| "ldumaxlh"|"LDUMAXLH" -> LDUMAXLH
| "ldumaxalh"|"LDUMAXALH" -> LDUMAXALH
| "ldumaxb"|"LDUMAXB" -> LDUMAXB
| "ldumaxab"|"LDUMAXAB" -> LDUMAXAB
| "ldumaxlb"|"LDUMAXLB" -> LDUMAXLB
| "ldumaxalb"|"LDUMAXALB" -> LDUMAXALB
| "stumax"|"STUMAX" -> STUMAX
| "stumaxl"|"STUMAXL" -> STUMAXL
| "stumaxh"|"STUMAXH" -> STUMAXH
| "stumaxlh"|"STUMAXLH" -> STUMAXLH
| "stumaxb"|"STUMAXB" -> STUMAXB
| "stumaxlb"|"STUMAXLB" -> STUMAXLB
(* Fetch and Min, Unsigned *)
| "ldumin"|"LDUMIN" -> LDUMIN
| "ldumina"|"LDUMINA" -> LDUMINA
| "lduminl"|"LDUMINL" -> LDUMINL
| "lduminal"|"LDUMINAL" -> LDUMINAL
| "lduminh"|"LDUMINH" -> LDUMINH
| "lduminah"|"LDUMINAH" -> LDUMINAH
| "lduminlh"|"LDUMINLH" -> LDUMINLH
| "lduminalh"|"LDUMINALH" -> LDUMINALH
| "lduminb"|"LDUMINB" -> LDUMINB
| "lduminab"|"LDUMINAB" -> LDUMINAB
| "lduminlb"|"LDUMINLB" -> LDUMINLB
| "lduminalb"|"LDUMINALB" -> LDUMINALB
| "stumin"|"STUMIN" -> STUMIN
| "stuminl"|"STUMINL" -> STUMINL
| "stuminh"|"STUMINH" -> STUMINH
| "stuminlh"|"STUMINLH" -> STUMINLH
| "stuminb"|"STUMINB" -> STUMINB
| "stuminlb"|"STUMINLB" -> STUMINLB
*)
(* Memory Tagging *)
| "stg"|"STG" -> STG
| "stzg"|"STZG" -> STZG
| "ldg"|"LDG" -> LDG
(* Operations *)
| "sxtw"|"SXTW" -> SXTW
| "uxtw"|"UXTW" -> UXTW
| "mov"|"MOV" -> MOV
| "movz"|"MOVZ" -> MOVZ
| "movk"|"MOVK" -> MOVK
| "adr"|"ADR" -> ADR
| "rbit"|"RBIT" -> RBIT
| "add"|"ADD" -> ADD
| "adds"|"ADDS" -> OP A.ADDS
| "eor"|"EOR" -> OP A.EOR
| "orr"|"ORR" -> OP A.ORR
| "and"|"AND" -> OP A.AND
| "ands"|"ANDS" -> OP A.ANDS
<<<<<<< HEAD
(* Although ASR is an instruction, it is also a barrel shift *)
(* It needs special handling as both an operation and operand *)
| "asr" | "ASR" -> ASR
| "sub"|"SUB" -> SUB
| "subs"|"SUBS" -> SUBS
=======
| "sub"|"SUB" -> OP A.SUB
| "subs"|"SUBS" -> OP A.SUBS
| "bic"|"BIC" -> OP A.BIC
| "bics"|"BICS" -> OP A.BICS
(* Although ASR is an instruction, it is also a barrel shift *)
(* It needs special handling as both an operation and operand *)
| "asr" | "ASR" -> ASR
| "lsr"|"LSR" -> OP A.LSR
>>>>>>> 866107e9
| "cmp"|"CMP" -> CMP
| "tst"|"TST" -> TST
(* Morello *)
| "alignd"|"ALIGND" -> ALIGND
| "alignu"|"ALIGNU" -> ALIGNU
| "build"|"BUILD" -> BUILD
| "chkeq"|"CHKEQ" -> CHKEQ
| "chksld"|"CHKSLD" -> CHKSLD
| "chktgd"|"CHKTGD" -> CHKTGD
| "clrtag"|"CLRTAG" -> CLRTAG
| "cpy"|"CPY" -> CPY
| "cpytype"|"CPYTYPE" -> CPYTYPE
| "cpyvalue"|"CPYVALUE" -> CPYVALUE
| "cseal"|"CSEAL" -> CSEAL
| "cthi"|"CTHI" -> SC A.CTHI
| "gcflgs"|"GCFLGS" -> GC A.GCFLGS
| "gcperm"|"GCPERM" -> GC A.GCPERM
| "gcseal"|"GCSEAL" -> GC A.GCSEAL
| "gctag"|"GCTAG" -> GC A.GCTAG
| "gctype"|"GCTYPE" -> GC A.GCTYPE
| "gcvalue"|"GCVALUE" -> GC A.GCVALUE
| "ldct"|"LDCT" -> LDCT
| "scflgs"|"SCFLGS" -> SC A.SCFLGS
| "sctag"|"SCTAG" -> SC A.SCTAG
| "scvalue"|"SCVALUE" -> SC A.SCVALUE
| "seal"|"SEAL" -> SEAL
| "stct"|"STCT" -> STCT
| "unseal"|"UNSEAL" -> UNSEAL
(* Misc *)
| "csel"|"CSEL" -> CSEL
| "csinc"|"CSINC" -> CSINC
| "csinv"|"CSINV" -> CSINV
| "csneg"|"CSNEG" -> CSNEG
| "cset"|"CSET" -> CSET
(* Fences *)
| "dmb"|"DMB" -> DMB
| "dsb"|"DSB" -> DSB
| "isb"|"ISB" -> ISB
(* Fence Operands *)
| "sy"|"SY" ->SY
| "st"|"ST" -> ST
| "ld"|"LD" -> LD
| "osh"|"OSH" -> OSH
| "oshst"|"OSHST" -> OSHST
| "oshld"|"OSHLD" -> OSHLD
| "ish"|"ISH" -> ISH
| "ishst"|"ISHST" -> ISHST
| "ishld"|"ISHLD" -> ISHLD
| "nsh"|"NSH" -> NSH
| "nshst"|"NSHST" -> NSHST
| "nshld"|"NSHLD" -> NSHLD
(* inline barrel shift operands *)
| "lsl" | "LSL" -> LSL
<<<<<<< HEAD
| "lsr" | "LSR" -> LSR
| "msl" | "MSL" -> MSL
=======
>>>>>>> 866107e9
(* Cache maintenance *)
| "ic"|"IC" -> IC
| "dc"|"DC" -> DC
| "ialluis"|"IALLUIS" -> A.IC.(IC_OP { funct=I; typ=ALL; point=U; domain=IS; })
| "ivauis"|"IVAUIS" -> A.IC.(IC_OP { funct=I; typ=VA; point=U; domain=IS; })
| "iallu"|"IALLU" -> A.IC.(IC_OP { funct=I; typ=ALL; point=U; domain=NO; })
| "ivau"|"IVAU" -> IVAU
| "ivac"|"IVAC" -> A.DC.(DC_OP { funct=I; typ=VA; point=CO; })
| "cvac"|"CVAC" -> A.DC.(DC_OP { funct=C; typ=VA; point=CO; })
| "civac"|"CIVAC" -> A.DC.(DC_OP { funct=CI; typ=VA; point=CO; })
| "zvac"|"ZVAC" -> A.DC.(DC_OP { funct=Z; typ=VA; point=CO; })
| "iswc"|"ISWC" -> A.DC.(DC_OP { funct=I; typ=SW; point=CO; })
| "cswc"|"CSWC" -> A.DC.(DC_OP { funct=C; typ=SW; point=CO; })
| "ciswc"|"CISWC" -> A.DC.(DC_OP { funct=CI; typ=SW; point=CO; })
| "zswc"|"ZSWC" -> A.DC.(DC_OP { funct=Z; typ=SW; point=CO; })
| "cvau"|"CVAU" -> A.DC.(DC_OP { funct=C; typ=VA; point=U; })
| "civau"|"CIVAU" -> A.DC.(DC_OP { funct=CI; typ=VA; point=U; })
| "zvau"|"ZVAU" -> A.DC.(DC_OP { funct=Z; typ=VA; point=U; })
| "iswu"|"ISWU" -> A.DC.(DC_OP { funct=I; typ=SW; point=U; })
| "cswu"|"CSWU" -> A.DC.(DC_OP { funct=C; typ=SW; point=U; })
| "ciswu"|"CISWU" -> A.DC.(DC_OP { funct=CI; typ=SW; point=U; })
| "zswu"|"ZSWU" -> A.DC.(DC_OP { funct=Z; typ=SW; point=U; })
(* Idem, tlb *)
| "tlbi"|"TLBI"-> TLBI
(* Arguments, and there are many... *)
| "ipas2e1is"|"IPAS2E1IS" ->
    A.TLBI.(TLBI_OP {typ=IPAS2; level=A.E1; domain=IS; })
| "ipas2le1is"|"IPAS2LE1IS" ->
    A.TLBI.(TLBI_OP {typ=IPAS2L; level=A.E1; domain=IS; })
| "ipas2e1"|"IPAS2E1" -> A.TLBI.(TLBI_OP {typ=IPAS2; level=A.E1; domain=No; })
| "ipas2le1"|"IPAS2LE1" -> A.TLBI.(TLBI_OP {typ=IPAS2L; level=A.E1; domain=No; })
|  "vmalle1is"|"VMALLE1IS" ->
    A.TLBI.(TLBI_OP {typ=VMALL; level=A.E1; domain=IS; })
|  "vmalle1"|"VMALLE1" ->
    A.TLBI.(TLBI_OP {typ=VMALL; level=A.E1; domain=No; })
| "alle1is"|"ALLE1IS" -> A.TLBI.(TLBI_OP {typ=ALL; level=A.E1; domain=IS; })
| "alle2is"|"ALLE2IS" -> A.TLBI.(TLBI_OP {typ=ALL; level=A.E2; domain=IS; })
| "alle3is"|"ALLE3IS" -> A.TLBI.(TLBI_OP {typ=ALL; level=A.E3; domain=IS; })
| "alle1"|"ALLE1" -> A.TLBI.(TLBI_OP {typ=ALL; level=A.E1; domain=No; })
| "alle2"|"ALLE2" -> A.TLBI.(TLBI_OP {typ=ALL; level=A.E2; domain=No; })
| "alle3"|"ALLE3" -> A.TLBI.(TLBI_OP {typ=ALL; level=A.E3; domain=No; })
| "vae1is"|"VAE1IS" -> A.TLBI.(TLBI_OP {typ=VA; level=A.E1; domain=IS; })
| "vae2is"|"VAE2IS" -> A.TLBI.(TLBI_OP {typ=VA; level=A.E2; domain=IS; })
| "vae3is"|"VAE3IS" -> A.TLBI.(TLBI_OP {typ=VA; level=A.E3; domain=IS; })
| "vae1"|"VAE1" -> A.TLBI.(TLBI_OP {typ=VA; level=A.E1; domain=No; })
| "vae2"|"VAE2" -> A.TLBI.(TLBI_OP {typ=VA; level=A.E2; domain=No; })
| "vae3"|"VAE3" -> A.TLBI.(TLBI_OP {typ=VA; level=A.E3; domain=No; })
| "aside1is"|"ASIDE1IS" -> A.TLBI.(TLBI_OP {typ=ASID; level=A.E1; domain=IS; })
| "aside1"|"ASIDE1" -> A.TLBI.(TLBI_OP {typ=ASID; level=A.E1; domain=No; })
| "vaae1is"|"VAAE1IS" -> A.TLBI.(TLBI_OP {typ=VAA; level=A.E1; domain=IS; })
| "vaae1"|"VAAE1" -> A.TLBI.(TLBI_OP {typ=VAA; level=A.E1; domain=No; })
| "vale1is"|"VALE1IS" -> A.TLBI.(TLBI_OP {typ=VAL; level=A.E1; domain=IS; })
| "vale2is"|"VALE2IS" -> A.TLBI.(TLBI_OP {typ=VAL; level=A.E2; domain=IS; })
| "vale3is"|"VALE3IS" -> A.TLBI.(TLBI_OP {typ=VAL; level=A.E3; domain=IS; })
| "vale1"|"VALE1" -> A.TLBI.(TLBI_OP {typ=VAL; level=A.E1; domain=No; })
| "vale2"|"VALE2" -> A.TLBI.(TLBI_OP {typ=VAL; level=A.E2; domain=No; })
| "vale3"|"VALE3" -> A.TLBI.(TLBI_OP {typ=VAL; level=A.E3; domain=No; })
| "vaale1is"|"VAALE1IS" -> A.TLBI.(TLBI_OP {typ=VAAL; level=A.E1; domain=IS; })
| "vaale1"|"VAALE1" -> A.TLBI.(TLBI_OP {typ=VAAL; level=A.E1; domain=No; })
| "vmalls12e1is"|"VMALLS12E1IS" ->
    A.TLBI.(TLBI_OP {typ=VMALLS12; level=A.E1; domain=IS; })
| "vmalls12e1"|"VMALLS12E1" ->
    A.TLBI.(TLBI_OP {typ=VMALLS12; level=A.E1; domain=No; })
(* System registers *)
| "mrs"|"MRS" -> MRS
| "ctr_el0"|"CTR_EL0" -> SYSREG A.CTR_EL0
| "dciz_el0"|"DCIZ_EL0" -> SYSREG A.DCIZ_EL0
| "mdccsr_el0"|"MDCCSR_EL0" -> SYSREG A.MDCCSR_EL0
| "dbgdtr_el0"|"DBGDTR_EL0" -> SYSREG A.DBGDTR_EL0
| "dbgdtrrx_el0"|"DBGDTRRX_EL0" -> SYSREG A.DBGDTRRX_EL0
| "Dbgdtrtx_el0"|"DBGDTRTX_EL0" -> SYSREG A.DBGDTRTX_EL0
| _ ->
    begin match A.parse_wreg name with
    | Some r -> ARCH_WREG r
    | None ->
        begin match A.parse_xreg name with
        | Some r -> ARCH_XREG r
        | None ->
            begin match A.parse_creg name with
            | Some r -> ARCH_CREG r
            | None ->
                begin match A.parse_vreg name with
                | Some r -> ARCH_VREG r
                | None ->
                    begin match A.parse_simd_reg name with
                    | Some r ->
                        begin match (Char.uppercase_ascii name.[0]) with
                        | 'B' -> ARCH_BREG r
                        | 'H' -> ARCH_HREG r
                        | 'S' -> ARCH_SREG r
                        | 'D' -> ARCH_DREG r
                        | 'Q' -> ARCH_QREG r
                        | _ -> assert false
                        end
                    | None -> NAME name
                    end
                end
            end
        end
    end
}
let digit = [ '0'-'9' ]
let alpha = [ 'a'-'z' 'A'-'Z']
let name  = alpha (alpha|digit|'_' | '/' | '.' | '-')*
let num = digit+

rule token = parse
| [' ''\t''\r'] { token lexbuf }
| '\n'      { incr_lineno lexbuf; token lexbuf }
| "(*"      { LU.skip_comment lexbuf ; token lexbuf }
| '#'? ('-' ? num as x) { NUM (int_of_string x) }
| 'P' (num as x)
    { PROC (int_of_string x) }
| ['w''W']'%' (name as name) { SYMB_WREG name }
| ['x''X']?'%' (name as name) { SYMB_XREG name }
| ['c''C']?'%' (name as name) { SYMB_CREG name }
| '[' (num as i) ']' { INDEX (int_of_string i) }
| ';' { SEMI }
| ',' { COMMA }
| '|' { PIPE }
| '{' { LCRL }
| '}' { RCRL }
| '[' { LBRK }
| ']' { RBRK }
| '(' { LPAR }
| ')' { RPAR }
| ':' { COLON }
| "scopes"  { SCOPES  }
| "levels"  { LEVELS  }
| "regions" { REGIONS }
| '&' (name as x) { META x }
| "codevar:" (name as x) { CODEVAR x }
| name as x  { check_name x }
| eof { EOF }
| ""  { error "AArch64 lexer" lexbuf }

{
let token lexbuf =
   let tok = token lexbuf in
   if O.debug then begin
     Printf.eprintf
       "%a: Lexed '%s'\n"
       Pos.pp_pos2
       (lexeme_start_p lexbuf,lexeme_end_p lexbuf)
       (lexeme lexbuf)
   end ;
   tok
end
}<|MERGE_RESOLUTION|>--- conflicted
+++ resolved
@@ -292,30 +292,26 @@
 | "movk"|"MOVK" -> MOVK
 | "adr"|"ADR" -> ADR
 | "rbit"|"RBIT" -> RBIT
-| "add"|"ADD" -> ADD
+| "cmp"|"CMP" -> CMP
+| "tst"|"TST" -> TST
+(* Three argument opcodes factorized *)
 | "adds"|"ADDS" -> OP A.ADDS
 | "eor"|"EOR" -> OP A.EOR
 | "orr"|"ORR" -> OP A.ORR
 | "and"|"AND" -> OP A.AND
 | "ands"|"ANDS" -> OP A.ANDS
-<<<<<<< HEAD
-(* Although ASR is an instruction, it is also a barrel shift *)
-(* It needs special handling as both an operation and operand *)
+| "bic"|"BIC" -> OP A.BIC
+| "bics"|"BICS" -> OP A.BICS
+(* Some arithmetic instruction have their own lexeme,
+   for parser to handle then in special ways *)
+(* Also used as barrel shift *)
 | "asr" | "ASR" -> ASR
+| "lsl" | "LSL" -> LSL
+| "lsr" | "LSR" -> LSR
+(* SUB, SUBS, ADD have 128 bits semantics*)
 | "sub"|"SUB" -> SUB
 | "subs"|"SUBS" -> SUBS
-=======
-| "sub"|"SUB" -> OP A.SUB
-| "subs"|"SUBS" -> OP A.SUBS
-| "bic"|"BIC" -> OP A.BIC
-| "bics"|"BICS" -> OP A.BICS
-(* Although ASR is an instruction, it is also a barrel shift *)
-(* It needs special handling as both an operation and operand *)
-| "asr" | "ASR" -> ASR
-| "lsr"|"LSR" -> OP A.LSR
->>>>>>> 866107e9
-| "cmp"|"CMP" -> CMP
-| "tst"|"TST" -> TST
+| "add"|"ADD" -> ADD
 (* Morello *)
 | "alignd"|"ALIGND" -> ALIGND
 | "alignu"|"ALIGNU" -> ALIGNU
@@ -366,12 +362,7 @@
 | "nshst"|"NSHST" -> NSHST
 | "nshld"|"NSHLD" -> NSHLD
 (* inline barrel shift operands *)
-| "lsl" | "LSL" -> LSL
-<<<<<<< HEAD
-| "lsr" | "LSR" -> LSR
 | "msl" | "MSL" -> MSL
-=======
->>>>>>> 866107e9
 (* Cache maintenance *)
 | "ic"|"IC" -> IC
 | "dc"|"DC" -> DC
