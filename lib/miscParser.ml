--- conflicted
+++ resolved
@@ -88,6 +88,8 @@
       let compare = ConstrGen.compare_rloc location_compare
     end)
 
+type locations = (location,maybev) LocationsItem.t list
+
 type prop = (location, maybev) ConstrGen.prop
 type constr = prop ConstrGen.constr
 type quantifier = ConstrGen.kind
@@ -104,46 +106,6 @@
   String.concat " "
     (List.map (fun a -> sprintf "%s;" (pp_atom a)) o)
 
-<<<<<<< HEAD
-type run_type =
-  | TyDef | TyDefPointer
-  | Ty of string | Pointer of string
-  | TyArray of string * int
-  | Atomic of string
-
-let pp_run_type = function
-  | TyDef -> "TyDef"
-  | TyDefPointer -> "TyDefPointer"
-  | Ty s -> sprintf "Ty<%s>" s
-  | Atomic s -> sprintf "Atomic<%s>" s
-  | Pointer s -> sprintf "Pointer<%s>" s
-  | TyArray (s,sz) -> sprintf "TyArray<%s,%i>" s sz
-
-let is_array = function
-  | TyArray _ -> true
-  | _       -> false
-
-let get_array_primitive_ty = function
-  | TyArray (ty,_) -> ty
-  | _ -> assert false
-
-type state = (location * (run_type * maybev)) list
-
-
-let dump_state_atom dump_loc dump_val (loc,(t,v)) = match t with
-| TyDef ->
-    sprintf "%s=%s" (dump_loc loc) (dump_val v)
-| TyDefPointer ->
-    sprintf "*%s=%s" (dump_loc loc) (dump_val v)
-| Ty t ->
-    sprintf "%s %s=%s" t (dump_loc loc) (dump_val v)
-| Atomic t ->
-    sprintf "_Atomic %s %s=%s" t (dump_loc loc) (dump_val v)
-| Pointer t ->
-    sprintf "%s *%s=%s" t (dump_loc loc) (dump_val v)
-| TyArray (t,sz) ->
-    sprintf "%s %s[%i]" t (dump_loc loc) sz
-=======
 type state = (location * (TestType.t * maybev)) list
 
 (* Check that initialisations are unique *)
@@ -168,14 +130,13 @@
           (LocSet.pp_str "," dump_location bad)
   end
 
-
 let mk_pte_val pte l =
   let open Constant in
   let s = match pte with
   | Location_global (Symbolic (System (PTE,s))) -> s
-  | Location_global (Symbolic (Virtual ((_,t),i))) ->
-    assert (i = 0) ;
-    assert (Misc.is_none t) ;
+  | Location_global (Symbolic (Virtual {tag;offset;_})) ->
+    assert (offset = 0) ;
+    assert (Misc.is_none tag) ;
     ""
   | Location_reg _ -> ""
   | _ -> Warn.user_error "Expected a PTE or a register" in
@@ -197,20 +158,6 @@
       sprintf "%s *%s=%s" t (dump_loc loc) (dump_val v)
   | TyArray (t,sz) ->
       sprintf "%s %s[%i]" t (dump_loc loc) sz
->>>>>>> 866107e9
-
-(* Simplified typing, size only, integer types only *)
-let size_of maximal = function
-| "atomic_t"
-| "int"|"long"
-| "int32_t"
-| "uint32_t" ->  MachSize.Word
-| "char"|"int8_t" |"uint8_t" -> MachSize.Byte
-| "short" | "int16_t" | "uint16_t" -> MachSize.Short
-| "int64_t" | "uint64_t" -> MachSize.Quad
-| "int128_t" | "uint128_t" -> MachSize.S128
-| "intptr_t" | "uintptr_t" -> maximal (* Maximal size = ptr size *)
-| t -> Warn.fatal "Cannot find the size of type %s" t
 
 (* Packed result *)
 type info = (string * string) list
@@ -230,11 +177,7 @@
       prog : 'p ;
       filter : 'prop option ;
       condition : 'prop ConstrGen.constr ;
-<<<<<<< HEAD
-      locations : ('loc ConstrGen.rloc * run_type) list ;
-=======
       locations : ('loc,'v) LocationsItem.t list ;
->>>>>>> 866107e9
       extra_data : extra_data ;
 }
 
