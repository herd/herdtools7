--- conflicted
+++ resolved
@@ -246,15 +246,9 @@
       let rec parsed_expr_tr =
         let open Constant in
         function
-<<<<<<< HEAD
-          | Const(Concrete _) | Const(ConcreteVector (_,_)) as k -> k
-          | Const (Symbolic _|Label _|Tag _) ->
-              Warn.fatal "No constant variable allowed"
-=======
-          | Const(Concrete _) as k -> k
+          | Const(Concrete _|ConcreteVector _) as k -> k
           | Const (Symbolic _|Label _|Tag _|PteVal _ as v) ->
               Warn.fatal "No constant '%s' allowed" (ParsedConstant.pp_v v)
->>>>>>> 866107e9
           | LoadReg _ as l -> l
           | LoadMem (l,mo) ->
               LoadMem (parsed_expr_tr l,mo)
