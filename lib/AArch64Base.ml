(****************************************************************************)
(*                           the diy toolsuite                              *)
(*                                                                          *)
(* Jade Alglave, University College London, UK.                             *)
(* Luc Maranget, INRIA Paris-Rocquencourt, France.                          *)
(*                                                                          *)
(* Copyright 2015-present Institut National de Recherche en Informatique et *)
(* en Automatique and the authors. All rights reserved.                     *)
(*                                                                          *)
(* This software is governed by the CeCILL-B license under French law and   *)
(* abiding by the rules of distribution of free software. You can use,      *)
(* modify and/ or redistribute the software under the terms of the CeCILL-B *)
(* license as circulated by CEA, CNRS and INRIA at the following URL        *)
(* "http://www.cecill.info". We also give a copy in LICENSE.txt.            *)
(****************************************************************************)

(** Simplified AArch64, for generators *)
open Printf

let arch = Archs.aarch64
let endian = Endian.Little
let base_type = CType.Base "int"

(*************)
(* Registers *)
(*************)

type gpr =
  | R0  | R1  | R2  | R3
  | R4  | R5  | R6  | R7
  | R8  | R9  | R10 | R11
  | R12 | R13 | R14 | R15
  | R16 | R17 | R18 | R19
  | R20 | R21 | R22 | R23
  | R24 | R25 | R26 | R27
  | R28 | R29 | R30

type vec_reg =
  | V0  | V1  | V2  | V3
  | V4  | V5  | V6  | V7
  | V8  | V9  | V10 | V11
  | V12 | V13 | V14 | V15
  | V16 | V17 | V18 | V19
  | V20 | V21 | V22 | V23
  | V24 | V25 | V26 | V27
  | V28 | V29 | V30 | V31

let arrange_specifier =
[
  (1,64),".1D"  ; (1,128),".1Q" ;
  (2,16),".2H"  ; (2,32),".2S" ; (2,64),".2D";
  (4,8),".4B"   ; (4,16),".4H" ; (4,32),".4S";
  (8,8),".8B"   ; (8,16),".8H" ;
  (16, 8),".16B";
  (0,8),".B"    ; (0,16),".H"  ; (0,32),".S" ; (0,64),".D";
]

type reg =
  | ZR
  | Ireg of gpr
  | Tag of gpr
  | Vreg of (vec_reg * (int * int))
  | SIMDreg of vec_reg
  | Symbolic_reg of string
  | Internal of int
  | NZP
  | ResAddr

let gprs =
[
  R0 ; R1 ; R2 ; R3 ;
  R4 ; R5 ; R6 ; R7 ;
  R8 ; R9 ; R10; R11 ;
  R12; R13; R14; R15 ;
  R16; R17; R18; R19 ;
  R20; R21; R22; R23 ;
  R24; R25; R26; R27 ;
  R28; R29; R30 ;
]

let vec_regs =
[
  V0 ; V1 ; V2 ; V3 ;
  V4 ; V5 ; V6 ; V7 ;
  V8 ; V9 ; V10; V11;
  V12; V13; V14; V15;
  V16; V17; V18; V19;
  V20; V21; V22; V23;
  V24; V25; V26; V27;
  V28; V29; V30; V31;
]

let linkreg = Ireg R30

let cgprs =
[
 R0,"C0"  ; R1,"C1"  ; R2,"C2"  ; R3,"C3" ;
 R4,"C4"  ; R5,"C5"  ; R6,"C6"  ; R7,"C7" ;
 R8,"C8"  ; R9,"C9"  ; R10,"C10" ; R11,"C11" ;
 R12,"C12" ; R13,"C13" ; R14,"C14" ; R15,"C15" ;
 R16,"C16" ; R17,"C17" ; R18,"C18" ; R19,"C19" ;
 R20,"C20" ; R21,"C21" ; R22,"C22" ; R23,"C23" ;
 R24,"C24" ; R25,"C25" ; R26,"C26" ; R27,"C27" ;
 R28,"C28" ; R29,"C29" ; R30,"C30" ;
]

let cregs = (ZR,"CZR")::List.map (fun (r,s) -> Ireg r,s) cgprs

let xgprs =
[
 R0,"X0"  ; R1,"X1"  ; R2,"X2"  ; R3,"X3" ;
 R4,"X4"  ; R5,"X5"  ; R6,"X6"  ; R7,"X7" ;
 R8,"X8"  ; R9,"X9"  ; R10,"X10" ; R11,"X11" ;
 R12,"X12" ; R13,"X13" ; R14,"X14" ; R15,"X15" ;
 R16,"X16" ; R17,"X17" ; R18,"X18" ; R19,"X19" ;
 R20,"X20" ; R21,"X21" ; R22,"X22" ; R23,"X23" ;
 R24,"X24" ; R25,"X25" ; R26,"X26" ; R27,"X27" ;
 R28,"X28" ; R29,"X29" ; R30,"X30" ;
]

let xregs = (ZR,"XZR")::List.map (fun (r,s) -> Ireg r,s) xgprs

let regs = xregs

let wgprs =
[
 R0,"W0"  ; R1,"W1"  ; R2,"W2"  ; R3,"W3" ;
 R4,"W4"  ; R5,"W5"  ; R6,"W6"  ; R7,"W7" ;
 R8,"W8"  ; R9,"W9"  ; R10,"W10" ; R11,"W11" ;
 R12,"W12" ; R13,"W13" ; R14,"W14" ; R15,"W15" ;
 R16,"W16" ; R17,"W17" ; R18,"W18" ; R19,"W19" ;
 R20,"W20" ; R21,"W21" ; R22,"W22" ; R23,"W23" ;
 R24,"W24" ; R25,"W25" ; R26,"W26" ; R27,"W27" ;
 R28,"W28" ; R29,"W29" ; R30,"W30" ;
]

let wregs =
  (ZR,"WZR")::List.map (fun (r,s) -> Ireg r,s) wgprs

let vvrs =
[
 V0,"V0"  ; V1,"V1"  ; V2,"V2"  ; V3,"V3" ;
 V4,"V4"  ; V5,"V5"  ; V6,"V6"  ; V7,"V7" ;
 V8,"V8"  ; V9,"V9"  ; V10,"V10" ; V11,"V11" ;
 V12,"V12" ; V13,"V13" ; V14,"V14" ; V15,"V15" ;
 V16,"V16" ; V17,"V17" ; V18,"V18" ; V19,"V19" ;
 V20,"V20" ; V21,"V21" ; V22,"V22" ; V23,"V23" ;
 V24,"V24" ; V25,"V25" ; V26,"V26" ; V27,"V27" ;
 V28,"V28" ; V29,"V29" ; V30,"V30" ; V31, "V31";
]

let bvrs =
[
 V0,"B0"  ; V1,"B1"  ; V2,"B2"  ; V3,"B3" ;
 V4,"B4"  ; V5,"B5"  ; V6,"B6"  ; V7,"B7" ;
 V8,"B8"  ; V9,"B9"  ; V10,"B10" ; V11,"B11" ;
 V12,"B12" ; V13,"B13" ; V14,"B14" ; V15,"B15" ;
 V16,"B16" ; V17,"B17" ; V18,"B18" ; V19,"B19" ;
 V20,"B20" ; V21,"B21" ; V22,"B22" ; V23,"B23" ;
 V24,"B24" ; V25,"B25" ; V26,"B26" ; V27,"B27" ;
 V28,"B28" ; V29,"B29" ; V30,"B30" ; V31, "B31";
]

let hvrs =
[
  V0,"H0"  ; V1,"H1"  ; V2,"H2"  ; V3,"H3" ;
  V4,"H4"  ; V5,"H5"  ; V6,"H6"  ; V7,"H7" ;
  V8,"H8"  ; V9,"H9"  ; V10,"H10" ; V11,"H11" ;
  V12,"H12" ; V13,"H13" ; V14,"H14" ; V15,"H15" ;
  V16,"H16" ; V17,"H17" ; V18,"H18" ; V19,"H19" ;
  V20,"H20" ; V21,"H21" ; V22,"H22" ; V23,"H23" ;
  V24,"H24" ; V25,"H25" ; V26,"H26" ; V27,"H27" ;
  V28,"H28" ; V29,"H29" ; V30,"H30" ; V31, "H31";
]

let svrs =
[
 V0,"S0"  ; V1,"S1"  ; V2,"S2"  ; V3,"S3" ;
 V4,"S4"  ; V5,"S5"  ; V6,"S6"  ; V7,"S7" ;
 V8,"S8"  ; V9,"S9"  ; V10,"S10" ; V11,"S11" ;
 V12,"S12" ; V13,"S13" ; V14,"S14" ; V15,"S15" ;
 V16,"S16" ; V17,"S17" ; V18,"S18" ; V19,"S19" ;
 V20,"S20" ; V21,"S21" ; V22,"S22" ; V23,"S23" ;
 V24,"S24" ; V25,"S25" ; V26,"S26" ; V27,"S27" ;
 V28,"S28" ; V29,"S29" ; V30,"S30" ; V31, "S31";
]

let dvrs =
[
 V0,"D0"  ; V1,"D1"  ; V2,"D2"  ; V3,"D3" ;
 V4,"D4"  ; V5,"D5"  ; V6,"D6"  ; V7,"D7" ;
 V8,"D8"  ; V9,"D9"  ; V10,"D10" ; V11,"D11" ;
 V12,"D12" ; V13,"D13" ; V14,"D14" ; V15,"D15" ;
 V16,"D16" ; V17,"D17" ; V18,"D18" ; V19,"D19" ;
 V20,"D20" ; V21,"D21" ; V22,"D22" ; V23,"D23" ;
 V24,"D24" ; V25,"D25" ; V26,"D26" ; V27,"D27" ;
 V28,"D28" ; V29,"D29" ; V30,"D30" ; V31, "D31";
]

let qvrs =
[
 V0,"Q0"  ; V1,"Q1"  ; V2,"Q2"  ; V3,"Q3" ;
 V4,"Q4"  ; V5,"Q5"  ; V6,"Q6"  ; V7,"Q7" ;
 V8,"Q8"  ; V9,"Q9"  ; V10,"Q10" ; V11,"Q11" ;
 V12,"Q12" ; V13,"Q13" ; V14,"Q14" ; V15,"Q15" ;
 V16,"Q16" ; V17,"Q17" ; V18,"Q18" ; V19,"Q19" ;
 V20,"Q20" ; V21,"Q21" ; V22,"Q22" ; V23,"Q23" ;
 V24,"Q24" ; V25,"Q25" ; V26,"Q26" ; V27,"Q27" ;
 V28,"Q28" ; V29,"Q29" ; V30,"Q30" ; V31, "Q31";
]

let simd_regs =
  let rs = bvrs @ hvrs @ svrs @ dvrs @ qvrs in
  List.map (fun (r,s) -> s,SIMDreg r) rs

let parse_list rs =
  List.map (fun (r,s) -> s,r) rs

let parse_creg s =
  try Some (List.assoc (Misc.uppercase s) (parse_list cregs))
  with Not_found -> None

let parse_xreg s =
  try Some (List.assoc (Misc.uppercase s) (parse_list regs))
  with Not_found -> None

let parse_wreg s =
  try Some (List.assoc (Misc.uppercase s) (parse_list wregs))
  with Not_found -> None

let parse_vreg s =
  try let (g1, g2) =
    ignore (Str.search_forward (Str.regexp "\\(V[0-9]+\\)\\(\\.[0-9]*[B,D,Q,H,S]\\)") (Misc.uppercase s) 0);
    (Str.matched_group 1 s, Str.matched_group 2 s);
    in Some (Vreg (List.assoc g1 (parse_list vvrs), List.assoc g2 (parse_list arrange_specifier)))
  with Not_found -> None

let parse_simd_reg s =
  try Some (List.assoc (Misc.uppercase s) simd_regs)
  with Not_found -> None

let parse_reg s = match parse_vreg s with
| Some v -> Some v
| None -> parse_xreg s

let pp_creg r = match r with
| Symbolic_reg r -> "C%" ^ r
| Internal i -> Printf.sprintf "i%i" i
| NZP -> "NZP"
| ResAddr -> "Res"
| _ -> try List.assoc r cregs with Not_found -> assert false

let pp_xreg r = match r with
| Symbolic_reg r -> "X%" ^ r
| Internal i -> Printf.sprintf "i%i" i
| NZP -> "NZP"
| ResAddr -> "Res"
| _ -> try List.assoc r regs with Not_found -> assert false

let pp_simd_vector_reg r = match r with
| Vreg (r',s) ->
  (try List.assoc r' vvrs with Not_found -> assert false) ^
  (try List.assoc s arrange_specifier with Not_found -> assert false)
| _ -> assert false

let pp_simd_scalar_reg rl r = match r with
| SIMDreg r -> (try List.assoc r rl with Not_found -> assert false)
| _ -> assert false

let pp_reg r = match r with
| Vreg _ -> pp_simd_vector_reg r
| SIMDreg _ -> pp_simd_scalar_reg vvrs r
| _ -> pp_xreg r

let pp_wreg r = match r with
| Symbolic_reg r -> "W%" ^ r
| Internal i -> Printf.sprintf "i%i" i
| NZP -> "NZP"
| ResAddr -> "Res"
| _ -> try List.assoc r wregs with Not_found -> assert false

let reg_compare r1 r2 =
  let strip_reg r = match r with
  | Vreg (v,_) -> SIMDreg v
  | _ -> r in
  compare (strip_reg r1) (strip_reg r2)

let symb_reg_name = function
  | Symbolic_reg r -> Some r
  | _ -> None

let symb_reg r =  Symbolic_reg r
let typeof _ = assert false

(************)
(* Barriers *)
(************)

type mBReqDomain = NSH | ISH | OSH | SY
let mBReqDomain_list = [SY; OSH; ISH; NSH]

let fold_domain f k =
  let k = f SY k in
  let k = f OSH k in
  let k = f ISH k in
  let k = f NSH k in
  k

let pp_domain = function
  | NSH -> "NSH"
  | ISH -> "ISH"
  | OSH -> "OSH"
  | SY -> "SY"

type mBReqTypes = LD | ST | FULL

let fold_type f k =
  let k = f FULL k in
  let k = f ST k in
  let k = f LD k in
  k

let pp_type = function
  | LD -> "LD"
  | ST -> "ST"
  | FULL -> ""


type barrier =
  | DMB of mBReqDomain*mBReqTypes
  | DSB of mBReqDomain*mBReqTypes
  | ISB

let fold_barrier_option more f k =
  if more then
    fold_domain
      (fun d k ->
        fold_type (fun t k -> f d t k) k)
      k
  else
    fold_type (fun t k -> f SY t k) k

let do_fold_dmb_dsb more f k =
  fold_barrier_option more
    (fun d t k -> f (DMB (d,t)) (f (DSB (d,t)) k))
    k

let fold_barrier more f k =
  let k = do_fold_dmb_dsb more f k in
  let k = f ISB k in
  k

let pp_option d t = match d,t with
| SY,FULL    -> pp_domain d
| SY,(LD|ST) -> pp_type t
| _,_ -> pp_domain d ^ pp_type t

let do_pp_barrier tag b = match b with
  | DMB (d,t) -> "DMB" ^ tag ^ pp_option d t
  | DSB (d,t) -> "DSB" ^ tag ^ pp_option d t
  | ISB -> "ISB"

let pp_barrier b = do_pp_barrier " " b
let pp_barrier_dot b = do_pp_barrier "." b

let barrier_compare = compare

(*********************)
(* Cache maintenance *)
(*********************)

module IC = struct
  type funct = I
  let pp_funct = function I -> "I"

  type typ = ALL | VA
  let pp_typ = function | ALL -> "ALL" | VA -> "VA"

  type point = U
  let pp_point = function U -> "U"

  type domain = IS | NO
  let pp_domain = function IS -> "IS" | NO -> ""

  type op = { funct:funct; typ:typ; point:point; domain:domain; }
  let ivau = { funct=I; typ=VA; point=U; domain=NO; }

  let pp_op op =
    pp_funct op.funct ^
    pp_typ op.typ ^
    pp_point op.point ^
    pp_domain op.domain
end

module DC = struct
  type funct = I | C | CI | Z
  let pp_funct = function
    | I -> "I"
    | C -> "C"
    | CI -> "CI"
    | Z -> "Z"

  type typ = VA | SW
  let pp_typ = function VA -> "VA" | SW -> "SW"

  type point = CO | U
  let pp_point = function CO -> "C" | U -> "U"

  type op = { funct:funct; typ:typ; point:point; }

  let cvau = { funct=C; typ=VA; point=U; }
  let civac = { funct=CI; typ=VA; point=CO; }

  let pp_op op =
    pp_funct op.funct ^
    pp_typ op.typ ^
    pp_point op.point

  let sw op = match op.typ with | SW -> true | _ -> false
  let ci op = match op.funct with | CI -> true | _ -> false
  let c op = match op.funct with | C -> true | _ -> false
  let i op = match op.funct with | I -> true | _ -> false
end

type level = |E0 |E1 |E2 |E3

let levels  = [E0;E1;E2;E3;]

let pp_level = function
    | E0 -> "E0"
    | E1 -> "E1"
    | E2 -> "E2"
    | E3 -> "E3"

let fold_EL f k = 
  let k = f E0 k in
  let k = f E1 k in
  let k = f E2 k in
  let k = f E3 k in
  k

module TLBI = struct

  type typ =
    | ALL (*all translations at level *)
    | VMALL (*all stage 1 translations, current VMID *)
    | VMALLS12 (*all stage 1 & 2 translations, current VMID *)
    | ASID (*translations matching ASID *)
    | VA (*translations matching VA and ASID *)
    | VAL (*last-level translations matching VA and ASID *)
    | VAA (*translations matching VA, all ASIDs *)
    | VAAL (*last-level translations matching VA, all ASIDs *)
    | IPAS2 (*stage 2 translations matching IPA, current VMID *)
    | IPAS2L (*last-level stage 2 translations matching IPA, current VMID *)

  let pp_typ = function
    | ALL -> "ALL"
    | VMALL -> "VMALL"
    | VMALLS12 -> "VMALLS12"
    | ASID -> "ASID"
    | VA -> "VA"
    | VAL -> "VAL"
    | VAA -> "VAA"
    | VAAL -> "VAAL"
    | IPAS2 -> "IPAS2"
    | IPAS2L -> "IPAS2L"

  let fold_typ f k =
    let k = f ALL k in
    let k = f VMALL k in
    let k = f VMALLS12 k in
    let k = f ASID k in
    let k = f VA k in
    let k = f VAL k in
    let k = f VAA k in
    let k = f IPAS2 k in
    let k = f IPAS2L k
    in k

  type domain = | IS | No

  let pp_domain = function
    | IS -> "IS"
    | No -> ""

let fold_domain f k =
  let k = f IS k in
  let k = f No k
  in k

  type op = { typ:typ; level:level; domain:domain; }

  let alle1is = { typ=ALL; level=E1; domain=IS; }
  let alle2is = { typ=ALL; level=E2; domain=IS; }

  let level_list = [ E0; E1; E2; E3 ]

  let typ_list = [ ALL; VMALL; VMALLS12; ASID; VA; VAL; VAA; VAAL; IPAS2; IPAS2L ]

  let domain_list = [ IS; No ]

  let rec fold_from_list xs f k = match xs with
  | [] -> k
  | x::xs -> fold_from_list xs f (f x k)

  let full_fold_op f k =
    fold_from_list
      typ_list
      (fun typ k ->
        fold_from_list level_list
          (fun level k ->
            fold_from_list domain_list
              (fun domain k -> f {typ; level; domain; } k)
              k)
          k)
      k

  let fold_op f k =
    let k = f  {typ=VMALL; level=E1; domain=IS;} k in
    f {typ=VAA; level=E1; domain=IS; } k

  let pp_op { typ; level; domain; } =
    sprintf "%s%s%s" (pp_typ typ) (pp_level level) (pp_domain domain)

  let short_pp_op = function
    | {typ=VMALL; level=E1; domain=IS} -> "VMALL"
    | {typ=VAA; level=E1; domain=IS} -> ""
    | op -> pp_op op

  let is_at_level lvl op =  op.level = lvl

  let inv_all op = match op.typ with
    | ALL
    | VMALL
    | VMALLS12
        -> true
    | ASID
    | VA
    | VAL
    | VAA
    | VAAL
    | IPAS2
    | IPAS2L
      -> false

end

(********************)
(* System registers *)
(*  (Some of...)    *)
(********************)

type sysreg =
    CTR_EL0 | DCIZ_EL0 |
    MDCCSR_EL0 | DBGDTR_EL0 |
    DBGDTRRX_EL0 | DBGDTRTX_EL0

let pp_sysreg = function
  | CTR_EL0 -> "CTR_EL0"
  | DCIZ_EL0 -> "DCIZ_EL0"
  | MDCCSR_EL0 -> "MDCCSR_EL0"
  | DBGDTR_EL0 -> "DBGDTR_EL0"
  | DBGDTRRX_EL0 -> "DBGDTRRX_EL0"
  | DBGDTRTX_EL0 -> "DBGDTRTX_EL0"

(****************)
(* Instructions *)
(****************)

type lbl = Label.t

type condition = NE | EQ | GE | GT | LE | LT

let inverse_cond = function
  | NE -> EQ
  | EQ -> NE
  | LE -> GT
  | LT -> GE
  | GE -> GT
  | GT -> LE

<<<<<<< HEAD
type op = ADD | ADDS | SUB | SUBS | AND | ANDS | ORR | EOR | ASR
type gc = CFHI | GCFLGS | GCPERM | GCSEAL | GCTAG | GCTYPE | GCVALUE
type sc = CLRPERM | CTHI | SCFLGS | SCTAG | SCVALUE
type variant = V32 | V64 | V128
type simd_variant = VSIMD8 | VSIMD16 | VSIMD32 | VSIMD64 | VSIMD128
=======
type op = ADD | ADDS | SUB | SUBS | AND | ANDS | ORR | EOR | ASR | LSR | LSL | BICS | BIC
type variant = V32 | V64
>>>>>>> 866107e9

let pp_variant = function
  | V32 -> "V32"
  | V64 -> "V64"
  | V128 -> "V128"

let tr_variant = function
  | V32 -> MachSize.Word
  | V64 -> MachSize.Quad
  | V128 -> MachSize.S128


type 'k kr = K of 'k | RV of variant * reg
let k0 = K 0

type ld_type = AA | XX | AX | AQ

let ldr_memo = function
  | AA -> "LDAR"
  | XX -> "LDXR"
  | AX -> "LDAXR"
  | AQ -> "LDAPR"

type st_type = YY | LY

let str_memo = function
  | YY -> "STXR"
  | LY -> "STLXR"

type rmw_type = RMW_P | RMW_A | RMW_L | RMW_AL

type w_type = W_P | W_L

let w_to_rmw = function
  | W_P -> RMW_P
  | W_L -> RMW_L

let rmw_memo = function
  | RMW_P -> ""
  | RMW_A -> "A"
  | RMW_L -> "L"
  | RMW_AL -> "AL"

let w_memo = function
  | W_P -> ""
  | W_L -> "L"

let cas_memo rmw = sprintf "CAS%s" (rmw_memo rmw)
and swp_memo rmw = sprintf "SWP%s" (rmw_memo rmw)

type atomic_op = A_ADD | A_EOR | A_SET | A_CLR | A_SMAX | A_SMIN
let pp_aop = function
  | A_ADD -> "ADD"
  | A_EOR -> "EOR"
  | A_SET -> "SET"
  | A_CLR -> "CLR"
  | A_SMAX -> "SMAX"
  | A_SMIN -> "SMIN"

let ldop_memo op rmw = sprintf "LD%s%s" (pp_aop op) (rmw_memo rmw)
and stop_memo op w = sprintf "ST%s%s" (pp_aop op) (w_memo w)

type bh = B | H (* Byte or Halfword *)

let pp_bh = function
  | B -> "B"
  | H -> "H"

let bh_to_sz = function
  | B -> MachSize.Byte
  | H -> MachSize.Short

let casbh_memo bh rmw = sprintf "%s%s" (cas_memo rmw) (pp_bh bh)
and swpbh_memo bh rmw = sprintf "%s%s" (swp_memo rmw) (pp_bh bh)
and ldopbh_memo op bh rmw = sprintf "%s%s" (ldop_memo op rmw) (pp_bh bh)
and stopbh_memo op bh  rmw = sprintf "%s%s" (stop_memo op rmw) (pp_bh bh)
and ldrbh_memo bh t =  sprintf "%s%s" (ldr_memo t) (pp_bh bh)
and strbh_memo bh t =  sprintf "%s%s" (str_memo t) (pp_bh bh)

type temporal = TT | NT
type opsel = Cpy | Inc | Inv | Neg

let sel_memo = function
  | Cpy -> "CSEL"
  | Inc -> "CSINC"
  | Inv -> "CSINV"
  | Neg -> "CSNEG"

(* Inline barrel shift and extenders - need to add all variants *)
type 'k s
  = S_LSL of 'k
  | S_LSR of 'k
  | S_ASR of 'k
  | S_MSL of 'k
  | S_SXTW
  | S_UXTW
  | S_NOEXT

let pp_barrel_shift sep s pp_k = match s with
  | S_LSL(k) -> sep ^ "LSL "  ^ (pp_k k)
  | S_LSR(k) -> sep ^ "LSR "  ^ (pp_k k)
  | S_ASR(k) -> sep ^ "ASR "  ^ (pp_k k)
  | S_MSL(k) -> sep ^ "MSL "  ^ (pp_k k)
  | S_SXTW -> sep ^ "SXTW"
  | S_UXTW -> sep ^ "UXTW"
  | S_NOEXT  -> ""

let pp_imm n = "#" ^ string_of_int n

type 'k kinstruction =
  | I_NOP
(* Branches *)
  | I_B of lbl | I_BR of reg
  | I_BC of condition * lbl
  | I_CBZ of variant * reg * lbl
  | I_CBNZ of variant * reg * lbl
  | I_TBNZ of variant * reg * 'k * lbl
  | I_TBZ of variant * reg * 'k * lbl
  | I_BL of lbl | I_BLR of reg
  | I_RET of reg option
(* Load and Store *)
  | I_LDR of variant * reg * reg * 'k kr * 'k s
  | I_LDUR of variant * reg * reg * 'k option
(* Neon Extension Load and Store*)
  | I_LD1 of reg * int * reg * 'k kr
  | I_LD1M of reg list * reg * 'k kr
  | I_LD1R of reg * reg * 'k kr
  | I_LD2 of reg list * int * reg * 'k kr
  | I_LD2M of reg list * reg * 'k kr
  | I_LD2R of reg list * reg * 'k kr
  | I_LD3 of reg list * int * reg * 'k kr
  | I_LD3M of reg list * reg * 'k kr
  | I_LD3R of reg list * reg * 'k kr
  | I_LD4 of reg list * int * reg * 'k kr
  | I_LD4M of reg list * reg * 'k kr
  | I_LD4R of reg list * reg * 'k kr
  | I_ST1 of reg * int * reg * 'k kr
  | I_ST1M of reg list * reg * 'k kr
  | I_ST2 of reg list * int * reg * 'k kr
  | I_ST2M of reg list * reg * 'k kr
  | I_ST3 of reg list * int * reg * 'k kr
  | I_ST3M of reg list * reg * 'k kr
  | I_ST4 of reg list * int * reg * 'k kr
  | I_ST4M of reg list * reg * 'k kr
  | I_LDP_P_SIMD of temporal * simd_variant * reg * reg * reg * 'k
  | I_STP_P_SIMD of temporal * simd_variant * reg * reg * reg * 'k
  | I_LDP_SIMD of temporal * simd_variant * reg * reg * reg * 'k kr
  | I_STP_SIMD of temporal * simd_variant * reg * reg * reg * 'k kr
  | I_LDR_SIMD of simd_variant * reg * reg * 'k kr * 'k s
  | I_LDR_P_SIMD of simd_variant * reg * reg * 'k
  | I_STR_SIMD of simd_variant * reg * reg * 'k kr * 'k s
  | I_STR_P_SIMD of simd_variant * reg * reg * 'k
  | I_LDUR_SIMD of simd_variant * reg * reg * 'k option
  | I_STUR_SIMD of simd_variant * reg * reg * 'k option
  | I_MOV_VE of reg * int * reg * int
  | I_MOV_V of reg * reg
  | I_MOV_TG of variant * reg * reg * int
  | I_MOV_FG of reg * int * variant * reg
  | I_MOV_S of simd_variant * reg * reg * int
  | I_MOVI_V of reg * 'k * 'k s
  | I_MOVI_S of simd_variant * reg * 'k
  | I_EOR_SIMD of reg * reg * reg
  | I_ADD_SIMD of reg * reg * reg
  | I_ADD_SIMD_S of reg * reg * reg
(* Post-indexed load with immediate - like a writeback *)
(* sufficiently different (and semantically interesting) to need a new inst *)
  | I_LDR_P of variant * reg * reg * 'k
  | I_LDP of temporal * variant * reg * reg * reg * 'k kr
  | I_STP of temporal * variant * reg * reg * reg * 'k kr
  | I_LDAR of variant * ld_type * reg * reg
  | I_STR of variant * reg * reg * 'k kr
  | I_STLR of variant * reg * reg
  | I_STXR of variant * st_type * reg * reg * reg
(* Morello *)
  | I_ALIGND of reg * reg * 'k kr
  | I_ALIGNU of reg * reg * 'k kr
  | I_BUILD of reg * reg * reg
  | I_CHKEQ of reg * reg
  | I_CHKSLD of reg
  | I_CHKTGD of reg
  | I_CLRTAG of reg * reg
  | I_CPYTYPE of reg * reg * reg
  | I_CPYVALUE of reg * reg * reg
  | I_CSEAL of reg * reg * reg
  | I_GC of gc * reg * reg
  | I_LDCT of reg * reg
  | I_SC of sc * reg * reg * reg
  | I_SEAL of reg * reg * reg
  | I_STCT of reg * reg
  | I_UNSEAL of reg * reg * reg
(* Idem for bytes and half words *)
  | I_LDRBH of bh * reg * reg * 'k kr
  | I_LDARBH of bh * ld_type * reg * reg
  | I_STRBH of bh * reg * reg * 'k kr
  | I_STLRBH of bh * reg * reg
  | I_STXRBH of bh * st_type * reg * reg * reg
(* CAS *)
  | I_CAS of variant * rmw_type * reg * reg * reg
  | I_CASBH of bh * rmw_type  * reg * reg * reg
(* SWP *)
  | I_SWP of variant * rmw_type * reg * reg * reg
  | I_SWPBH of bh * rmw_type  * reg * reg * reg
(* Fetch and op *)
  | I_LDOP of  atomic_op * variant * rmw_type  * reg * reg * reg
  | I_LDOPBH of atomic_op * bh * rmw_type  * reg * reg * reg
  | I_STOP of  atomic_op * variant * w_type * reg * reg
  | I_STOPBH of  atomic_op * bh * w_type  * reg * reg
(* Operations *)
  | I_MOV of variant * reg * 'k kr
  | I_MOVZ of variant * reg * 'k * 'k s
  | I_MOVK of variant * reg * 'k * 'k s
  | I_SXTW of reg * reg
  | I_OP3 of variant * op * reg * reg * 'k kr * 'k s
  | I_ADDR of reg * lbl
  | I_RBIT of variant * reg * reg
(* Barrier *)
  | I_FENCE of barrier
(* Conditional select *)
  | I_CSEL of variant * reg *reg * reg * condition * opsel
(* Cache maintenance *)
  | I_IC of IC.op * reg
  | I_DC of DC.op * reg
  | I_TLBI of TLBI.op * reg
(* Read system register *)
  | I_MRS of reg * sysreg
(* Memory Tagging *)
  | I_STG of reg * reg * 'k kr
  | I_STZG of reg * reg * 'k kr
  | I_LDG of reg * reg * 'k kr

type instruction = int kinstruction
type parsedInstruction = MetaConst.k kinstruction

let pp_label i = i

open PPMode

let pp_hash m = match m with
| Ascii | Dot -> "#"
| Latex -> "\\#"
| DotFig -> "\\\\#"

let pp_k m v = pp_hash m ^ string_of_int v

type 'k basic_pp = { pp_k : 'k -> string; zerop : 'k -> bool; k0 : 'k kr }


let pp_memo memo = memo

let pp_cond = function
  | NE -> "NE"
  | EQ -> "EQ"
  | GT -> "GT"
  | GE -> "GE"
  | LT -> "LT"
  | LE -> "LE"

let pp_vreg v r = match v with
| V32 -> pp_wreg r
| V64 -> pp_xreg r
| V128 -> pp_creg r

let pp_vsimdreg v r = match v with
| VSIMD8 -> pp_simd_scalar_reg bvrs r
| VSIMD16 -> pp_simd_scalar_reg hvrs r
| VSIMD32 -> pp_simd_scalar_reg svrs r
| VSIMD64 -> pp_simd_scalar_reg dvrs r
| VSIMD128 -> pp_simd_scalar_reg qvrs r


let pp_op = function
  | ADD  -> "ADD"
  | ADDS -> "ADDS"
  | EOR  -> "EOR"
  | ORR  -> "ORR"
  | SUB  -> "SUBS"
  | SUBS -> "SUBS"
  | AND  -> "AND"
  | ANDS -> "ANDS"
  | ASR  -> "ASR"
  | LSR  -> "LSR"
  | LSL  -> "LSL"
  | BICS -> "BICS"
  | BIC -> "BIC"

let pp_sc = function
  | CLRPERM -> "CLRPERM"
  | CTHI -> "CTHI"
  | SCFLGS -> "SCFLGS"
  | SCTAG -> "SCTAG"
  | SCVALUE -> "SCVALUE"

let pp_gc = function
  | CFHI -> "CFHI"
  | GCFLGS -> "GCFLGS"
  | GCPERM -> "GCPERM"
  | GCSEAL -> "GCSEAL"
  | GCTAG -> "GCTAG"
  | GCTYPE -> "GCTYPE"
  | GCVALUE -> "GCVALUE"

let do_pp_instruction m =
  let pp_rrr memo v rt rn rm =
    pp_memo memo ^ " " ^ pp_vreg v rt ^ "," ^
    pp_vreg v rn ^ "," ^ pp_vreg v  rm
  and pp_rri memo v rt rn k =
    pp_memo memo ^ " " ^ pp_vreg v rt ^ "," ^
    pp_vreg v rn ^ "," ^ m.pp_k k
  and pp_ri memo v r k =
    pp_memo memo ^ " " ^ pp_vreg v r ^ "," ^  m.pp_k k
  and pp_rr memo v r1 r2 =
    pp_memo memo ^ " " ^ pp_vreg v r1 ^ "," ^  pp_vreg v r2
  and pp_vrivri memo r1 i1 r2 i2 =
    pp_memo memo ^ " " ^ pp_simd_vector_reg r1 ^ "[" ^ string_of_int i1 ^"]," ^
    pp_simd_vector_reg r2 ^ "[" ^ string_of_int i2 ^ "]"
  and pp_vrir memo r1 i v r2 =
    pp_memo memo ^ " " ^ pp_simd_vector_reg r1 ^ "[" ^ string_of_int i ^ "]," ^
    pp_vreg v r2
  and pp_vri memo r i =
    pp_memo memo ^ " " ^ pp_simd_vector_reg r ^ "," ^ m.pp_k i
  and pp_rvri memo v r1 r2 i =
    pp_memo memo ^ " " ^ pp_vreg v r1 ^ "," ^
    pp_simd_vector_reg r2 ^ "[" ^ string_of_int i ^ "]"
  and pp_vrvr memo r1 r2 =
    pp_memo memo ^ " " ^ pp_simd_vector_reg r1 ^ "," ^ pp_simd_vector_reg r2
  and pp_sri memo v r i =
    pp_memo memo ^ " " ^ pp_vsimdreg v r ^ "," ^ m.pp_k i
  and pp_srvri memo v r1 r2 i =
    pp_memo memo ^ " " ^ pp_vsimdreg v r1 ^ "," ^
    pp_simd_vector_reg r2 ^ "[" ^ string_of_int i ^ "]"
  and pp_simd_rrr memo r1 r2 r3 =
    pp_memo memo ^ " " ^ pp_simd_vector_reg r1 ^ "," ^ pp_simd_vector_reg r2
    ^ "," ^ pp_simd_vector_reg r3
  and pp_simd_srrr memo r1 r2 r3 =
    pp_memo memo ^ " " ^ pp_vsimdreg VSIMD64 r1 ^ "," ^ pp_vsimdreg VSIMD64 r2
    ^ "," ^ pp_vsimdreg VSIMD64 r3 in

  let pp_kr showsxtw showzero kr = match kr with
  | K k when m.zerop k && not showzero -> ""
  | K k -> "," ^ m.pp_k k
  | RV (v,r) ->
      "," ^ pp_vreg v r ^
      (match v with V32 when showsxtw -> ",SXTW" | V32|V64 -> "" | V128 -> assert false) in

  let pp_mem memo v rt ra kr =
    pp_memo memo ^ " " ^ pp_vreg v rt ^
    ",[" ^ pp_xreg ra ^ pp_kr true false kr ^ "]" in

  let pp_mem_shift memo v rt ra kr s =
    pp_memo memo ^ " " ^ pp_vreg v rt ^
    ",[" ^ pp_xreg ra ^ pp_kr false false kr ^
    pp_barrel_shift "," s (m.pp_k) ^ "]" in

  let pp_mem_post memo v rt ra k =
    pp_memo memo ^ " " ^ pp_vreg v rt ^
    ",[" ^ pp_xreg ra ^ "]" ^ m.pp_k k in

  let pp_memp memo v r1 r2 ra kr =
    pp_memo memo ^ " " ^
    pp_vreg v r1 ^ "," ^
    pp_vreg v r2 ^ ",[" ^
    pp_xreg ra ^ pp_kr true false kr ^ "]" in

  let pp_smem memo v rt ra kr =
    pp_memo memo ^ " " ^ pp_vsimdreg v rt ^
    ",[" ^ pp_xreg ra ^ pp_kr false false kr ^ "]" in

  let pp_smem_shift memo v rt ra kr s =
    pp_memo memo ^ " " ^ pp_vsimdreg v rt ^
    ",[" ^ pp_xreg ra ^ pp_kr false false kr ^
    pp_barrel_shift "," s (m.pp_k) ^ "]" in

  let pp_smem_post memo v rt ra k =
    pp_memo memo ^ " " ^ pp_vsimdreg v rt ^
    ",[" ^ pp_xreg ra ^ "]" ^ m.pp_k k in

  let pp_smemp_post memo v r1 r2 ra k =
    pp_memo memo ^ " " ^ pp_vsimdreg v r1 ^ "," ^ pp_vsimdreg v r2 ^
    ",[" ^ pp_xreg ra ^ "]" ^ m.pp_k k in

  let pp_smemp memo v r1 r2 ra kr =
    pp_memo memo ^ " " ^ pp_vsimdreg v r1 ^ "," ^ pp_vsimdreg v r2 ^
    ",[" ^ pp_xreg ra ^ pp_kr false false kr ^ "]" in

  let pp_vmem_shift memo r k s =
    pp_memo memo ^ " " ^ pp_simd_vector_reg r ^ "," ^ m.pp_k k ^
    pp_barrel_shift "," s (m.pp_k) in

  let pp_vmem_s memo rs i r2 kr =
    pp_memo memo ^ " " ^
    "{" ^ String.concat ", " (List.map pp_simd_vector_reg rs) ^ "}" ^
    "[" ^ string_of_int i ^ "]" ^
    ",[" ^ pp_xreg r2 ^ "]" ^
    pp_kr false false kr in

  let pp_vmem_r_m memo rs r2 kr =
    pp_memo memo ^ " " ^
    "{" ^ String.concat ", " (List.map pp_simd_vector_reg rs) ^ "}" ^
    ",[" ^ pp_xreg r2 ^ "]" ^
    pp_kr false false kr in

  let pp_rkr memo v r1 kr = match v,kr with
  | _, K k -> pp_ri memo v r1 k
  | V32, RV (V32,r2)
  | V64, RV (V64,r2)
  | V128,RV (V128,r2) ->
      pp_rr memo v r1 r2
  | V32,RV ((V64|V128),_)
  | V64,RV ((V32|V128),_)
  | V128,RV ((V32|V64),_) -> assert false in

  let pp_rrkr memo v r1 r2 kr = match v,kr with
  | _,K k -> pp_rri memo v r1 r2 k
  | V32,RV (V32,r3)
  | V64,RV (V64,r3)
  | V128,RV (V128,r3) -> pp_rrr memo v r1 r2 r3
  | V64,RV (V32,_) ->
      pp_memo memo ^ " " ^
      pp_xreg r1  ^ "," ^
      pp_xreg r2 ^ pp_kr false true kr
  | V128,RV ((V32|V64),_) ->
      pp_memo memo ^ " " ^
      pp_creg r1  ^ "," ^
      pp_creg r2 ^ pp_kr false true kr
  | V32,RV (V64,_)
  | _,RV (V128,_) -> assert false in

  let pp_stxr memo v r1 r2 r3 =
    pp_memo memo ^ " " ^
    pp_wreg r1 ^"," ^
    pp_vreg v r2 ^ ",[" ^
    pp_xreg r3 ^ "]" in

  fun i -> match i with
  | I_NOP -> "NOP"
(* Branches *)
  | I_B lbl ->
      sprintf "B %s" (pp_label lbl)
  | I_BR r ->
      sprintf "BR %s" (pp_xreg r)
  | I_BC (cond,lbl) ->
      sprintf "B.%s %s" (pp_cond cond) (pp_label lbl)
  | I_CBZ (v,r,lbl) ->
      sprintf "CBZ %s,%s" (pp_vreg v r) (pp_label lbl)
  | I_CBNZ (v,r,lbl) ->
      sprintf "CBNZ %s,%s" (pp_vreg v r) (pp_label lbl)
  | I_TBNZ (v,r, k, lbl) ->
      sprintf "TBNZ %s,%s,%s" (pp_vreg v r) (m.pp_k k) (pp_label lbl)
  | I_TBZ (v,r, k, lbl) ->
      sprintf "TBZ %s,%s,%s" (pp_vreg v r) (m.pp_k k) (pp_label lbl)
  | I_BL lbl ->
      sprintf "BL %s" (pp_label lbl)
  | I_BLR r ->
      sprintf "BLR %s" (pp_xreg r)
  | I_RET None->
      "RET"
  | I_RET (Some r) ->
      sprintf "RET %s" (pp_xreg r)

(* Load and Store *)
  | I_LDR (v,r1,r2,k,S_NOEXT) ->
      pp_mem "LDR" v r1 r2 k
  | I_LDR (v,r1,r2,k,s) ->
      pp_mem_shift "LDR" v r1 r2 k s
  | I_LDUR (_,r1,r2,None) ->
      sprintf "LDUR %s, [%s]" (pp_reg r1) (pp_reg r2)
  | I_LDUR (_,r1,r2,Some(k)) ->
      sprintf "LDUR %s, [%s, #%s]" (pp_reg r1) (pp_reg r2) (m.pp_k k)
  | I_LDR_P (v,r1,r2,k) ->
      pp_mem_post "LDR" v r1 r2 k
  | I_LDP (t,v,r1,r2,r3,k) ->
      pp_memp (match t with TT -> "LDP" | NT -> "LDNP") v r1 r2 r3 k
  | I_STP (t,v,r1,r2,r3,k) ->
      pp_memp (match t with TT -> "STP" | NT -> "STNP") v r1 r2 r3 k
  | I_LDAR (v,t,r1,r2) ->
      pp_mem (ldr_memo t) v r1 r2 m.k0
  | I_LDARBH (bh,t,r1,r2) ->
      pp_mem (ldrbh_memo bh t)  V32 r1 r2 m.k0
  | I_STR (v,r1,r2,k) ->
      pp_mem "STR" v r1 r2 k
  | I_STLR (v,r1,r2) ->
      pp_mem "STLR" v r1 r2 m.k0
  | I_STXR (v,t,r1,r2,r3) ->
      pp_stxr (str_memo t) v r1 r2 r3
  | I_LDRBH (bh,r1,r2,k) ->
      pp_mem ("LDR"^pp_bh bh) V32 r1 r2 k
  | I_STRBH (bh,r1,r2,k) ->
      pp_mem ("STR"^pp_bh bh) V32 r1 r2 k
  | I_STLRBH (bh,r1,r2) ->
      pp_mem ("STLR"^pp_bh bh) V32 r1 r2 m.k0
  | I_STXRBH (bh,t,r1,r2,r3) ->
      pp_stxr (strbh_memo bh t) V32 r1 r2 r3
(* Neon Extension Load and Store *)
  | I_LD1 (r1,i,r2,kr) ->
      pp_vmem_s "LD1" [r1] i r2 kr
  | I_LD1M (rs,r2,kr) ->
      pp_vmem_r_m "LD1" rs r2 kr
  | I_LD1R (r1, r2, kr) ->
      pp_vmem_r_m "LD1R" [r1] r2 kr
  | I_LD2 (rs,i,r2,kr) ->
      pp_vmem_s "LD2" rs i r2 kr
  | I_LD2M (rs,r2,kr) ->
      pp_vmem_r_m "LD2" rs r2 kr
  | I_LD2R (r1,r2,kr) ->
      pp_vmem_r_m "LD2R" r1 r2 kr
  | I_LD3 (rs,i,r2,kr) ->
      pp_vmem_s "LD3" rs i r2 kr
  | I_LD3M (rs,r2,kr) ->
      pp_vmem_r_m "LD3" rs r2 kr
  | I_LD3R (rs, r2, kr) ->
      pp_vmem_r_m "LD3R" rs r2 kr
  | I_LD4 (rs,i,r2,kr) ->
      pp_vmem_s "LD4" rs i r2 kr
  | I_LD4M (rs,r2,kr) ->
      pp_vmem_r_m "LD4" rs r2 kr
  | I_LD4R (rs,r2,kr) ->
      pp_vmem_r_m "LD4R" rs r2 kr
  | I_ST1 (r1,i,r2,kr) ->
      pp_vmem_s "ST1" [r1] i r2 kr
  | I_ST1M (rs,r2,kr) ->
      pp_vmem_r_m "ST1" rs r2 kr
  | I_ST2 (rs,i,r2,kr) ->
      pp_vmem_s "ST2" rs i r2 kr
  | I_ST2M (rs,r2,kr) ->
      pp_vmem_r_m "ST2" rs r2 kr
  | I_ST3 (rs,i,r2,kr) ->
      pp_vmem_s "ST3" rs i r2 kr
  | I_ST3M (rs,r2,kr) ->
      pp_vmem_r_m "ST3" rs r2 kr
  | I_ST4 (rs,i,r2,kr) ->
      pp_vmem_s "ST4" rs i r2 kr
  | I_ST4M (rs,r2,kr) ->
      pp_vmem_r_m "ST4" rs r2 kr
  | I_LDP_P_SIMD (t,v,r1,r2,r3,k) ->
      pp_smemp_post (match t with TT -> "LDP" | NT -> "LDNP") v r1 r2 r3 k
  | I_STP_P_SIMD (t,v,r1,r2,r3,k) ->
      pp_smemp_post (match t with TT -> "STP" | NT -> "STNP") v r1 r2 r3 k
  | I_LDP_SIMD (t,v,r1,r2,r3,kr) ->
      pp_smemp (match t with TT -> "LDP" | NT -> "LDNP") v r1 r2 r3 kr
  | I_STP_SIMD (t,v,r1,r2,r3,kr) ->
      pp_smemp (match t with TT -> "STP" | NT -> "STNP") v r1 r2 r3 kr
  | I_LDR_SIMD (v,r1,r2,k,S_NOEXT) ->
      pp_smem "LDR" v r1 r2 k
  | I_LDR_SIMD (v,r1,r2,k,s) ->
      pp_smem_shift "LDR" v r1 r2 k s
  | I_LDR_P_SIMD (v,r1,r2,k) ->
      pp_smem_post "LDR" v r1 r2 k
  | I_STR_SIMD (v,r1,r2,k,S_NOEXT) ->
      pp_smem "STR" v r1 r2 k
  | I_STR_SIMD (v,r1,r2,k,s) ->
      pp_smem_shift "STR" v r1 r2 k s
  | I_STR_P_SIMD (v,r1,r2,k) ->
      pp_smem_post "STR" v r1 r2 k
  | I_LDUR_SIMD (v,r1,r2,None) ->
      sprintf "LDUR %s, [%s]" (pp_vsimdreg v r1) (pp_reg r2)
  | I_LDUR_SIMD (v,r1,r2,Some(k)) ->
      sprintf "LDUR %s, [%s, #%s]" (pp_vsimdreg v r1) (pp_reg r2) (m.pp_k k)
  | I_STUR_SIMD (v,r1,r2,None) ->
      sprintf "STUR %s, [%s]" (pp_vsimdreg v r1) (pp_reg r2)
  | I_STUR_SIMD (v,r1,r2,Some(k)) ->
      sprintf "STUR %s, [%s, #%s]" (pp_vsimdreg v r1) (pp_reg r2) (m.pp_k k)
  | I_MOV_VE (r1,i1,r2,i2) ->
      pp_vrivri "MOV" r1 i1 r2 i2
  | I_MOV_V (r1,r2) ->
      pp_vrvr "MOV" r1 r2
  | I_MOV_TG (v,r1,r2,i) ->
      pp_rvri "MOV" v r1 r2 i
  | I_MOV_FG (r1,i,v,r2) ->
      pp_vrir "MOV" r1 i v r2
  | I_MOV_S (v,r1,r2,i) ->
      pp_srvri "MOV" v r1 r2 i
  | I_MOVI_V (r,k,S_NOEXT) ->
      pp_vri "MOVI" r k
  | I_MOVI_V (r,k,s) ->
      pp_vmem_shift "MOVI" r k s
  | I_MOVI_S (v,r,k) ->
      pp_sri "MOVI" v r k
  | I_EOR_SIMD (r1,r2,r3) ->
      pp_simd_rrr "EOR" r1 r2 r3
  | I_ADD_SIMD (r1,r2,r3) ->
      pp_simd_rrr "ADD" r1 r2 r3
  | I_ADD_SIMD_S (r1,r2,r3) ->
      pp_simd_srrr "ADD" r1 r2 r3

(* Morello *)
  | I_ALIGND (r1,r2,k) ->
      sprintf "ALIGND %s,%s,%s" (pp_creg r1) (pp_creg r2) (pp_kr false true k)
  | I_ALIGNU (r1,r2,k) ->
      sprintf "ALIGNU %s,%s,%s" (pp_creg r1) (pp_creg r2) (pp_kr false true k)
  | I_BUILD (r1,r2,r3) ->
      sprintf "BUILD %s,%s,%s" (pp_creg r1) (pp_creg r2) (pp_creg r3)
  | I_CHKEQ (r1,r2) ->
      sprintf "CHKEQ %s,%s" (pp_creg r1) (pp_creg r2)
  | I_CHKSLD (r1) ->
      sprintf "CHKSLD %s" (pp_creg r1)
  | I_CHKTGD (r1) ->
      sprintf "CHKTGD %s" (pp_creg r1)
  | I_CLRTAG (r1,r2) ->
      sprintf "CLRTAG %s,%s" (pp_creg r1) (pp_creg r2)
  | I_CPYTYPE (r1,r2,r3) ->
      sprintf "CPYTYPE %s,%s,%s" (pp_creg r1) (pp_creg r2) (pp_creg r3)
  | I_CPYVALUE (r1,r2,r3) ->
      sprintf "CPYVALUE %s,%s,%s" (pp_creg r1) (pp_creg r2) (pp_creg r3)
  | I_CSEAL (r1,r2,r3) ->
      sprintf "CSEAL %s,%s,%s" (pp_creg r1) (pp_creg r2) (pp_creg r3)
  | I_GC (op,r1,r2) ->
      sprintf "%s %s,%s" (pp_gc op) (pp_xreg r1) (pp_creg r2)
  | I_LDCT (r1,r2) ->
      sprintf "LDCT %s,[%s]" (pp_xreg r1) (pp_xreg r2)
  | I_SC (op,r1,r2,r3) ->
      sprintf "%s %s,%s,%s" (pp_sc op) (pp_creg r1) (pp_creg r2) (pp_xreg r3)
  | I_SEAL (r1,r2,r3) ->
      sprintf "SEAL %s,%s,%s" (pp_creg r1) (pp_creg r2) (pp_creg r3)
  | I_STCT (r1,r2) ->
      sprintf "STCT %s,[%s]" (pp_xreg r1) (pp_xreg r2)
  | I_UNSEAL (r1,r2,r3) ->
      sprintf "UNSEAL %s,%s,%s" (pp_creg r1) (pp_creg r2) (pp_creg r3)
(* CAS *)
  | I_CAS (v,rmw,r1,r2,r3) ->
      sprintf "%s %s,%s,[%s]" (cas_memo rmw) (pp_vreg v r1) (pp_vreg v r2) (pp_xreg r3)
  | I_CASBH (bh,rmw,r1,r2,r3) ->
      sprintf "%s %s,%s,[%s]" (casbh_memo bh rmw) (pp_wreg r1) (pp_wreg r2) (pp_xreg r3)
(* SWP *)
  | I_SWP (v,rmw,r1,r2,r3) ->
      sprintf "%s %s,%s,[%s]" (swp_memo rmw) (pp_vreg v r1) (pp_vreg v r2) (pp_xreg r3)
  | I_SWPBH (bh,rmw,r1,r2,r3) ->
      sprintf "%s %s,%s,[%s]" (swpbh_memo bh rmw) (pp_wreg r1) (pp_wreg r2) (pp_xreg r3)
(* Fecth and Op *)
  | I_LDOP (op,v,rmw,r1,r2,r3) ->
      sprintf "%s %s,%s,[%s]"
        (ldop_memo op rmw) (pp_vreg v r1) (pp_vreg v r2) (pp_xreg r3)
  | I_LDOPBH (op,v,rmw,r1,r2,r3) ->
      sprintf "%s %s,%s,[%s]"
        (ldopbh_memo op v rmw) (pp_wreg r1) (pp_wreg r2) (pp_xreg r3)
  | I_STOP (op,v,rmw,r1,r2) ->
      sprintf "%s %s,[%s]"
        (stop_memo op rmw) (pp_vreg v r1) (pp_xreg r2)
  | I_STOPBH (op,v,rmw,r1,r2) ->
      sprintf "%s %s,[%s]"
        (stopbh_memo op v rmw) (pp_wreg r1) (pp_xreg r2)
(* Operations *)
  | I_MOV (v,r,kr) ->
      pp_rkr "MOV" v r kr
  | I_MOVZ (v,r,k,S_NOEXT) ->
      sprintf "MOVZ %s,%s" (pp_vreg v r) (m.pp_k k)
  | I_MOVZ (v,r,k,s) ->
      sprintf "MOVZ %s,%s,%s"
        (pp_vreg v r)
        (m.pp_k k)
        (pp_barrel_shift "," s (m.pp_k))
  | I_MOVK (v,r,k,S_NOEXT) ->
      sprintf "MOVK %s,%s" (pp_vreg v r) (m.pp_k k)
  | I_MOVK (v,r,k,s) ->
      sprintf "MOVK %s,%s,%s"
        (pp_vreg v r)
        (m.pp_k k)
        (pp_barrel_shift "," s (m.pp_k))
  | I_SXTW (r1,r2) ->
      sprintf "SXTW %s,%s" (pp_xreg r1) (pp_wreg r2)
  | I_OP3 (v,SUBS,ZR,r,K k, S_NOEXT) ->
      pp_ri "CMP" v r k
  | I_OP3 (v,SUBS,ZR,r2,RV (v3,r3), S_NOEXT) when v=v3->
      pp_rr "CMP" v r2 r3
  | I_OP3 (v,ANDS,ZR,r,(K _ as kr), S_NOEXT) ->
      pp_rkr "TST" v r kr
  | I_OP3 (v,op,r1,r2,K k, S_NOEXT) ->
      pp_rri (pp_op op) v r1 r2 k
  | I_OP3 (v,op,r1,r2,kr, s) ->
      pp_rrkr (pp_op op) v r1 r2 kr ^ pp_barrel_shift "," s (m.pp_k)
  | I_ADDR (r,lbl) ->
      sprintf "ADDR %s,%s" (pp_xreg r) (pp_label lbl)
  | I_RBIT (v,rd,rs) ->
      sprintf "RBIT %s,%s" (pp_vreg v rd) (pp_vreg v rs)
(* Barrier *)
  | I_FENCE b ->
      pp_barrier b
(* Conditional select *)
  | I_CSEL (v,r1,ZR,ZR,c,Inc) ->
      sprintf "CSET %s,%s" (pp_vreg v r1)  (pp_cond (inverse_cond c))
  | I_CSEL (v,r1,r2,r3,c,op) ->
      pp_rrr (sel_memo op) v r1 r2 r3 ^ "," ^ pp_cond c
(* Cache maintenance *)
  | I_IC (op,r) ->
      sprintf "IC %s,%s" (IC.pp_op op) (pp_xreg r)
  | I_DC (op,r) ->
      sprintf "DC %s,%s" (DC.pp_op op) (pp_xreg r)
  | I_TLBI (op,ZR)->
      sprintf "TLBI %s" (TLBI.pp_op op)
  | I_TLBI (op,r)->
      sprintf "TLBI %s,%s" (TLBI.pp_op op) (pp_xreg r)
(* Read System register *)
  | I_MRS (r,sr) ->
      sprintf "MRS %s,%s" (pp_xreg r) (pp_sysreg sr)
(* Memory Tagging *)
  | I_STG (rt,rn,kr) ->
      pp_mem "STG" V64 rt rn kr
  | I_STZG (rt,rn,kr) ->
      pp_mem "STZG" V64 rt rn kr
  | I_LDG (rt,rn,kr) ->
      pp_mem "LDG" V64 rt rn kr

let m_int = { pp_k = string_of_int ;
              zerop = (function 0 -> true | _ -> false);
              k0 = k0; }

let pp_instruction m =
  do_pp_instruction {m_int with pp_k = pp_k m; }

let dump_instruction =
  do_pp_instruction
    {m_int with pp_k = (fun v -> "#" ^ string_of_int v); }

let dump_parsedInstruction =
  do_pp_instruction
    {  pp_k = MetaConst.pp_prefix "#";
       zerop = (fun k -> MetaConst.compare MetaConst.zero k = 0);
       k0 = K MetaConst.zero; }

(****************************)
(* Symbolic registers stuff *)
(****************************)

let all_gprs =  List.map (fun r -> Ireg r) gprs

let allowed_for_symb = List.filter (fun r -> r <> linkreg) all_gprs

let fold_regs (f_regs,f_sregs) =

  let fold_reg reg (y_reg,y_sreg) = match reg with
  | Ireg _ -> f_regs reg y_reg,y_sreg
  | Vreg _ -> f_regs reg y_reg,y_sreg
  | SIMDreg _ -> f_regs reg y_reg,y_sreg
  | Symbolic_reg reg ->  y_reg,f_sregs reg y_sreg
  | Internal _ | NZP | ZR | ResAddr | Tag _ -> y_reg,y_sreg in

  let fold_kr kr y = match kr with
  | K _ -> y
  | RV (_,r) -> fold_reg r y in

  fun c ins -> match ins with
  | I_NOP | I_B _ | I_BC _ | I_BL _ | I_FENCE _ | I_RET None
    -> c
  | I_CBZ (_,r,_) | I_CBNZ (_,r,_) | I_BLR r | I_BR r | I_RET (Some r)
<<<<<<< HEAD
  | I_MOV (_,r,_) | I_MOVZ (_,r,_,_) | I_MOVK (_,r,_,_)
  | I_ADDR (r,_) | I_IC (_,r) | I_DC (_,r) | I_MRS (r,_)
  | I_TBNZ (_,r,_,_) | I_TBZ (_,r,_,_)
  | I_CHKSLD r | I_CHKTGD r
  | I_MOVI_V (r,_,_) | I_MOVI_S (_,r,_)
=======
  | I_MOV (_,r,_) | I_ADDR (r,_) | I_IC (_,r) | I_DC (_,r) | I_MRS (r,_)
  | I_TBNZ (_,r,_,_) | I_TBZ (_,r,_,_) -> fold_reg r c
  | I_TLBI (_,r)
>>>>>>> 866107e9
    -> fold_reg r c
  | I_LDAR (_,_,r1,r2) | I_STLR (_,r1,r2) | I_STLRBH (_,r1,r2)
  | I_SXTW (r1,r2) | I_LDARBH (_,_,r1,r2)
  | I_STOP (_,_,_,r1,r2) | I_STOPBH (_,_,_,r1,r2)
  | I_RBIT (_,r1,r2) | I_LDR_P (_, r1, r2, _) | I_LDUR (_, r1, r2, _)
  | I_LDG (r1,r2,_) | I_STZG (r1,r2,_) | I_STG (r1,r2,_)
  | I_CHKEQ (r1,r2) | I_CLRTAG (r1,r2) | I_GC (_,r1,r2) | I_LDCT (r1,r2)
  | I_STCT (r1,r2)
  | I_LDR_P_SIMD (_,r1,r2,_) | I_STR_P_SIMD (_,r1,r2,_)
  | I_MOV_VE (r1,_,r2,_) | I_MOV_V (r1,r2) | I_MOV_TG (_,r1,r2,_) | I_MOV_FG (r1,_,_,r2)
  | I_MOV_S (_,r1,r2,_)
  | I_LDUR_SIMD (_,r1,r2,_) | I_STUR_SIMD (_,r1,r2,_)
    -> fold_reg r1 (fold_reg r2 c)
  | I_LDR (_,r1,r2,kr,_) | I_STR (_,r1,r2,kr)
  | I_OP3 (_,_,r1,r2,kr,_)
  | I_LDRBH (_,r1,r2,kr) | I_STRBH (_,r1,r2,kr)
  | I_ALIGND (r1,r2,kr) | I_ALIGNU (r1,r2,kr)
  | I_LD1 (r1,_,r2,kr) | I_LD1R (r1,r2,kr)
  | I_ST1 (r1,_,r2,kr)
  | I_LDR_SIMD (_,r1,r2,kr,_) | I_STR_SIMD(_,r1,r2,kr,_)
    -> fold_reg r1 (fold_reg r2 (fold_kr kr c))
  | I_LD1M (rs,r2,kr)
  | I_LD2 (rs,_,r2,kr) | I_LD2M (rs,r2,kr) | I_LD2R (rs,r2,kr)
  | I_LD3 (rs,_,r2,kr) | I_LD3M (rs,r2,kr) | I_LD3R (rs,r2,kr)
  | I_LD4 (rs,_,r2,kr) | I_LD4M (rs,r2,kr) | I_LD4R (rs,r2,kr)
  | I_ST1M (rs,r2,kr)
  | I_ST2 (rs,_,r2,kr) | I_ST2M (rs,r2,kr)
  | I_ST3 (rs,_,r2,kr) | I_ST3M (rs,r2,kr)
  | I_ST4 (rs,_,r2,kr) | I_ST4M (rs,r2,kr)
    -> List.fold_right fold_reg rs (fold_reg r2 (fold_kr kr c))
  | I_CSEL (_,r1,r2,r3,_,_)
  | I_STXR (_,_,r1,r2,r3) | I_STXRBH (_,_,r1,r2,r3)
  | I_BUILD (r1,r2,r3) | I_CPYTYPE (r1,r2,r3) | I_CPYVALUE (r1,r2,r3)
  | I_CSEAL (r1,r2,r3) | I_SEAL (r1,r2,r3) | I_UNSEAL (r1,r2,r3)
  | I_SC (_,r1,r2,r3)
  | I_LDP_P_SIMD (_,_,r1,r2,r3,_) | I_LDP_SIMD (_,_,r1,r2,r3,_)
  | I_STP_P_SIMD (_,_,r1,r2,r3,_) | I_STP_SIMD (_,_,r1,r2,r3,_)
  | I_EOR_SIMD (r1,r2,r3) | I_ADD_SIMD (r1,r2,r3) | I_ADD_SIMD_S (r1,r2,r3)
    -> fold_reg r1 (fold_reg r2 (fold_reg r3 c))
  | I_LDP (_,_,r1,r2,r3,kr)
  | I_STP (_,_,r1,r2,r3,kr)
    -> fold_reg r1 (fold_reg r2 (fold_reg r3 (fold_kr kr c)))
  | I_CAS (_,_,r1,r2,r3)
  | I_CASBH (_,_,r1,r2,r3)
  | I_SWP (_,_,r1,r2,r3)
  | I_SWPBH (_,_,r1,r2,r3)
  | I_LDOP (_,_,_,r1,r2,r3)
  | I_LDOPBH (_,_,_,r1,r2,r3)
    -> fold_reg r1 (fold_reg r2 (fold_reg r3 c))


let map_regs f_reg f_symb =

  let map_reg reg = match reg with
  | Ireg _ -> f_reg reg
  | Vreg _ -> f_reg reg
  | SIMDreg _ -> f_reg reg
  | Symbolic_reg reg -> f_symb reg
  | Internal _ | ZR | NZP | ResAddr | Tag _-> reg in

  let map_kr kr = match kr with
  | K _ -> kr
  | RV (v,r) -> RV (v,map_reg r) in

  fun ins -> match ins with
  | I_NOP
(* Branches *)
  | I_B _
  | I_BC _
  | I_FENCE _
  | I_BL _
  | I_RET None
    -> ins
  | I_CBZ (v,r,lbl) ->
      I_CBZ (v,map_reg r,lbl)
  | I_CBNZ (v,r,lbl) ->
      I_CBNZ (v,map_reg r,lbl)
  | I_TBNZ (v,r,k,lbl) ->
      I_TBNZ (v,map_reg r,k,lbl)
  | I_TBZ (v,r,k,lbl) ->
      I_TBZ (v,map_reg r,k,lbl)
  | I_BR r ->
      I_BR (map_reg r)
  | I_BLR r ->
      I_BLR (map_reg r)
  | I_RET (Some r) ->
      I_RET (Some (map_reg r))
(* Load and Store *)
  | I_LDR (v,r1,r2,kr,os) ->
     I_LDR (v,map_reg r1,map_reg r2,map_kr kr,os)
  | I_LDUR (v,r1,r2,k) ->
     I_LDUR (v,map_reg r1,map_reg r2,k)
  | I_LDR_P (v,r1,r2,k) ->
     I_LDR_P (v,map_reg r1, map_reg r2, k)
  | I_LDP (t,v,r1,r2,r3,kr) ->
     I_LDP (t,v,map_reg r1,map_reg r2,map_reg r3,map_kr kr)
  | I_STP (t,v,r1,r2,r3,kr) ->
     I_STP (t,v,map_reg r1,map_reg r2,map_reg r3,map_kr kr)
  | I_LDAR (v,t,r1,r2) ->
     I_LDAR (v,t,map_reg r1,map_reg r2)
  | I_LDARBH (bh,t,r1,r2) ->
     I_LDARBH (bh,t,map_reg r1,map_reg r2)
  | I_STR (v,r1,r2,k) ->
      I_STR (v,map_reg r1,map_reg r2,k)
  | I_STLR (v,r1,r2) ->
      I_STLR (v,map_reg r1,map_reg r2)
  | I_STLRBH (v,r1,r2) ->
      I_STLRBH (v,map_reg r1,map_reg r2)
  | I_STXR (v,t,r1,r2,r3) ->
      I_STXR (v,t,map_reg r1,map_reg r2,map_reg r3)
  | I_STXRBH (bh,t,r1,r2,r3) ->
      I_STXRBH (bh,t,map_reg r1,map_reg r2,map_reg r3)
(* Neon Extension Loads and Stores *)
  | I_LD1 (r1,i,r2,kr) ->
      I_LD1 (map_reg r1, i, map_reg r2, map_kr kr)
  | I_LD1M (rs,r2,kr) ->
      I_LD1M (List.map map_reg rs,map_reg r2,map_kr kr)
  | I_LD1R (r1,r2,kr) ->
      I_LD1R (map_reg r1,map_reg r2,map_kr kr)
  | I_LD2 (rs,i,r2,kr) ->
      I_LD2 (List.map map_reg rs,i,map_reg r2,map_kr kr)
  | I_LD2M (rs,r2,kr) ->
      I_LD2M (List.map map_reg rs,map_reg r2,map_kr kr)
  | I_LD2R (rs,r2,kr) ->
      I_LD2R (List.map map_reg rs,map_reg r2,map_kr kr)
  | I_LD3 (rs,i,r2,kr) ->
      I_LD3 (List.map map_reg rs,i,map_reg r2,map_kr kr)
  | I_LD3M (rs,r2,kr) ->
      I_LD3M (List.map map_reg rs,map_reg r2,map_kr kr)
  | I_LD3R (rs,r2,kr) ->
      I_LD3R (List.map map_reg rs,map_reg r2,map_kr kr)
  | I_LD4 (rs,i,r2,kr) ->
      I_LD4 (List.map map_reg rs,i,map_reg r2,map_kr kr)
  | I_LD4M (rs,r2,kr) ->
      I_LD4M (List.map map_reg rs,map_reg r2,map_kr kr)
  | I_LD4R (rs,r2,kr) ->
      I_LD4R (List.map map_reg rs,map_reg r2,map_kr kr)
  | I_ST1 (r1,i,r2,kr) ->
      I_ST1 (map_reg r1,i,map_reg r2,map_kr kr)
  | I_ST1M (rs,r2,kr) ->
      I_ST1M (List.map map_reg rs,map_reg r2,map_kr kr)
  | I_ST2 (rs,i,r2,kr) ->
      I_ST2 (List.map map_reg rs,i,map_reg r2,map_kr kr)
  | I_ST2M (rs,r2,kr) ->
      I_ST2M (List.map map_reg rs,map_reg r2,map_kr kr)
  | I_ST3 (rs,i,r2,kr) ->
      I_ST3 (List.map map_reg rs,i,map_reg r2,map_kr kr)
  | I_ST3M (rs,r2,kr) ->
      I_ST3M (List.map map_reg rs,map_reg r2,map_kr kr)
  | I_ST4 (rs,i,r2,kr) ->
      I_ST4 (List.map map_reg rs,i,map_reg r2,map_kr kr)
  | I_ST4M (rs,r2,kr) ->
      I_ST4M (List.map map_reg rs,map_reg r2,map_kr kr)
  | I_LDP_SIMD (t,v,r1,r2,r3,kr) ->
      I_LDP_SIMD (t,v,map_reg r1,map_reg r2,map_reg r3,map_kr kr)
  | I_STP_SIMD (t,v,r1,r2,r3,kr) ->
      I_STP_SIMD (t,v,map_reg r1,map_reg r2,map_reg r3,map_kr kr)
  | I_LDR_SIMD (v,r1,r2,kr,os) ->
      I_LDR_SIMD (v,map_reg r1,map_reg r2,map_kr kr,os)
  | I_LDR_P_SIMD (v,r1,r2,k) ->
      I_LDR_P_SIMD (v,map_reg r1,map_reg r2,k)
  | I_STR_SIMD (v,r1,r2,kr,os) ->
      I_STR_SIMD (v,map_reg r1,map_reg r2,map_kr kr,os)
  | I_STR_P_SIMD (v,r1,r2,k) ->
      I_STR_P_SIMD (v,map_reg r1,map_reg r2,k)
  | I_LDP_P_SIMD (t,v,r1,r2,r3,k) ->
      I_LDP_P_SIMD (t,v,map_reg r1,map_reg r2,map_reg r3,k)
  | I_STP_P_SIMD (t,v,r1,r2,r3,k) ->
      I_STP_P_SIMD (t,v,map_reg r1,map_reg r2,map_reg r3,k)
  | I_LDUR_SIMD (v,r1,r2,k) ->
      I_LDUR_SIMD (v,map_reg r1, map_reg r2,k)
  | I_STUR_SIMD (v,r1,r2,k) ->
      I_STUR_SIMD (v,map_reg r1, map_reg r2,k)
  | I_MOV_VE (r1,i1,r2,i2) ->
      I_MOV_VE (map_reg r1,i1,map_reg r2,i2)
  | I_MOV_V (r1,r2) ->
      I_MOV_V (map_reg r1,map_reg r2)
  | I_MOV_TG (v,r1,r2,i) ->
      I_MOV_TG (v,map_reg r1,map_reg r2,i)
  | I_MOV_FG (r1,i,v,r2) ->
      I_MOV_FG (map_reg r1,i,v,map_reg r2)
  | I_MOV_S (v,r1,r2,i) ->
      I_MOV_S (v,map_reg r1,map_reg r2,i)
  | I_MOVI_V (r,k,os) ->
      I_MOVI_V (map_reg r,k,os)
  | I_MOVI_S (v,r,k) ->
      I_MOVI_S (v,map_reg r,k)
  | I_EOR_SIMD (r1,r2,r3) ->
      I_EOR_SIMD(map_reg r1,map_reg r2,map_reg r3)
  | I_ADD_SIMD (r1,r2,r3) ->
      I_ADD_SIMD (map_reg r1,map_reg r2,map_reg r3)
  | I_ADD_SIMD_S (r1,r2,r3) ->
      I_ADD_SIMD_S (map_reg r1,map_reg r2,map_reg r3)
(* Morello *)
  | I_ALIGND (r1,r2,k) ->
      I_ALIGND(map_reg r1,map_reg r2,k)
  | I_ALIGNU (r1,r2,k) ->
      I_ALIGNU(map_reg r1,map_reg r2,k)
  | I_BUILD (r1,r2,r3) ->
      I_BUILD(map_reg r1,map_reg r2,map_reg r3)
  | I_CHKEQ (r1,r2) ->
      I_CHKEQ(map_reg r1,map_reg r2)
  | I_CHKSLD (r1) ->
      I_CHKSLD(map_reg r1)
  | I_CHKTGD (r1) ->
      I_CHKTGD(map_reg r1)
  | I_CLRTAG (r1,r2) ->
      I_CLRTAG(map_reg r1,map_reg r2)
  | I_CPYTYPE (r1,r2,r3) ->
      I_CPYTYPE(map_reg r1,map_reg r2,map_reg r3)
  | I_CPYVALUE (r1,r2,r3) ->
      I_CPYVALUE(map_reg r1,map_reg r2,map_reg r3)
  | I_CSEAL (r1,r2,r3) ->
      I_CSEAL(map_reg r1,map_reg r2,map_reg r3)
  | I_GC (op,r1,r2) ->
      I_GC(op,map_reg r1,map_reg r2)
  | I_LDCT (r1,r2) ->
      I_LDCT(map_reg r1,map_reg r2)
  | I_SC (op,r1,r2,r3) ->
      I_SC(op,map_reg r1,map_reg r2,map_reg r3)
  | I_SEAL (r1,r2,r3) ->
      I_SEAL(map_reg r1,map_reg r2,map_reg r3)
  | I_STCT (r1,r2) ->
      I_STCT(map_reg r1,map_reg r2)
  | I_UNSEAL (r1,r2,r3) ->
      I_UNSEAL(map_reg r1,map_reg r2,map_reg r3)
(* Byte and Half loads and stores *)
  | I_LDRBH (v,r1,r2,kr) ->
     I_LDRBH (v,map_reg r1,map_reg r2,map_kr kr)
  | I_STRBH (v,r1,r2,kr) ->
     I_STRBH (v,map_reg r1,map_reg r2,map_kr kr)
(* CAS *)
  | I_CAS (v,rmw,r1,r2,r3) ->
      I_CAS (v,rmw,map_reg r1,map_reg r2,map_reg r3)
  | I_CASBH (bh,rmw,r1,r2,r3) ->
      I_CASBH (bh,rmw,map_reg r1,map_reg r2,map_reg r3)
(* SWP *)
  | I_SWP (v,rmw,r1,r2,r3) ->
      I_SWP (v,rmw,map_reg r1,map_reg r2,map_reg r3)
  | I_SWPBH (bh,rmw,r1,r2,r3) ->
      I_SWPBH (bh,rmw,map_reg r1,map_reg r2,map_reg r3)
(* Fetch and Op *)
  | I_LDOP (op,v,rmw,r1,r2,r3) ->
      I_LDOP (op,v,rmw,map_reg r1,map_reg r2,map_reg r3)
  | I_LDOPBH (op,v,rmw,r1,r2,r3) ->
      I_LDOPBH (op,v,rmw,map_reg r1,map_reg r2,map_reg r3)
  | I_STOP (op,v,rmw,r1,r2) ->
      I_STOP (op,v,rmw,map_reg r1,map_reg r2)
  | I_STOPBH (op,v,rmw,r1,r2) ->
      I_STOPBH (op,v,rmw,map_reg r1,map_reg r2)
(* Operations *)
  | I_MOV (v,r,k) ->
      I_MOV (v,map_reg r,k)
  | I_MOVZ (v,r,k,s) ->
      I_MOVZ (v,map_reg r,k,s)
  | I_MOVK (v,r,k,s) ->
      I_MOVK (v,map_reg r,k,s)
  | I_SXTW (r1,r2) ->
      I_SXTW (map_reg r1,map_reg r2)
  | I_OP3 (v,op,r1,r2,kr,os) ->
      I_OP3 (v,op,map_reg r1,map_reg r2,map_kr kr,os)
  | I_ADDR (r,lbl) ->
      I_ADDR (map_reg r,lbl)
  | I_RBIT (v,r1,r2) ->
      I_RBIT (v,map_reg r1,map_reg r2)
(* Conditinal select *)
  | I_CSEL (v,r1,r2,r3,c,op) ->
      I_CSEL (v,map_reg r1,map_reg r2,map_reg r3,c,op)
(* Cache maintenance *)
  | I_IC (op,r) ->
      I_IC (op,map_reg r)
  | I_DC (op,r) ->
      I_DC (op,map_reg r)
  | I_TLBI (op,r) ->
      I_TLBI (op,map_reg r)
(* Read system register *)
  | I_MRS (r,sr) ->
      I_MRS (map_reg r,sr)
(* Memory Tagging *)
  | I_STG (r1,r2,k) ->
      I_STG (map_reg r1,map_reg r2,k)
  | I_STZG (r1,r2,k) ->
      I_STZG (map_reg r1,map_reg r2,k)
  | I_LDG (r1,r2,k) ->
      I_LDG (map_reg r1,map_reg r2,k)

(* No addresses burried in ARM code *)
let fold_addrs _f c _ins = c

let map_addrs _f ins = ins

let norm_ins ins = ins

(* PLDI submission, complete later *)
let is_data _ _ = assert false

(* Instruction continuation *)
let get_next = function
  | I_B lbl -> [Label.To lbl;]
  | I_BC (_,lbl)
  | I_CBZ (_,_,lbl)
  | I_CBNZ (_,_,lbl)
  | I_TBNZ (_,_,_,lbl)
  | I_TBZ (_,_,_,lbl)
  | I_BL lbl
    -> [Label.Next; Label.To lbl;]
  | I_BLR _|I_BR _|I_RET _ -> [Label.Any]
  | I_NOP
  | I_LDR _
  | I_LDUR _
  | I_LDR_P _
  | I_LDP _
  | I_STP _
  | I_STR _
  | I_LDAR _
  | I_LDARBH _
  | I_STLR _
  | I_STLRBH _
  | I_STXR _
  | I_STXRBH _
  | I_LDRBH _
  | I_STRBH _
  | I_MOV _
  | I_MOVZ _
  | I_MOVK _
  | I_SXTW _
  | I_OP3 _
  | I_FENCE _
  | I_CSEL _
  | I_CAS _
  | I_CASBH _
  | I_SWP _
  | I_SWPBH _
  | I_LDOP _
  | I_LDOPBH _
  | I_STOP _
  | I_STOPBH _
  | I_ADDR _
  | I_RBIT _
  | I_IC _
  | I_DC _
  | I_TLBI _
  | I_MRS _
  | I_STG _| I_STZG _|I_LDG _
  | I_ALIGND _| I_ALIGNU _|I_BUILD _|I_CHKEQ _|I_CHKSLD _|I_CHKTGD _|I_CLRTAG _
  | I_CPYTYPE _|I_CPYVALUE _|I_CSEAL _|I_GC _|I_LDCT _|I_SC _|I_SEAL _|I_STCT _
  | I_UNSEAL _
  | I_LD1 _ | I_LD1M _ | I_LD1R _
  | I_LD2 _ | I_LD2M _ | I_LD2R _
  | I_LD3 _ | I_LD3M _ | I_LD3R _
  | I_LD4 _ | I_LD4M _ | I_LD4R _
  | I_ST1 _ | I_ST1M _
  | I_ST2 _ | I_ST2M _
  | I_ST3 _ | I_ST3M _
  | I_ST4 _ | I_ST4M _
  | I_LDP_P_SIMD _ | I_LDP_SIMD _
  | I_STP_P_SIMD _ | I_STP_SIMD _
  | I_LDR_SIMD _ | I_LDR_P_SIMD _
  | I_STR_SIMD _ | I_STR_P_SIMD _
  | I_LDUR_SIMD _ | I_STUR_SIMD _
  | I_MOV_VE _ | I_MOV_V _ | I_MOV_TG _ | I_MOV_FG _
  | I_MOV_S _
  | I_MOVI_V _ | I_MOVI_S _
  | I_EOR_SIMD _ | I_ADD_SIMD _ | I_ADD_SIMD_S _
    -> [Label.Next;]

include Pseudo.Make
    (struct
      type ins = instruction
      type pins = parsedInstruction
      type reg_arg = reg

      let k_tr = MetaConst.as_int
      let kr_tr = function
        | K i -> K (k_tr i)
        | RV _ as kr -> kr

      let ap_shift f s = match s with
        | S_LSL(s) -> S_LSL(f s)
        | S_LSR(s) -> S_LSR(f s)
        | S_ASR(s) -> S_ASR(f s)
        | S_MSL(s) -> S_MSL(f s)
        | S_SXTW -> S_SXTW
        | S_UXTW -> S_UXTW
        | S_NOEXT  -> S_NOEXT

      let parsed_tr i = match i with
        | I_NOP
        | I_B _
        | I_BR _
        | I_BC _
        | I_CBZ _
        | I_CBNZ _
        | I_BL _
        | I_BLR _
        | I_RET _
        | I_LDAR _
        | I_LDARBH _
        | I_STLR _
        | I_STLRBH _
        | I_STXR _
        | I_STXRBH _
        | I_SXTW _
        | I_FENCE _
        | I_CSEL _
        | I_CAS _
        | I_CASBH _
        | I_SWP _
        | I_SWPBH _
        | I_LDOP _
        | I_LDOPBH _
        | I_STOP _
        | I_STOPBH _
        | I_ADDR _
        | I_RBIT _
        | I_IC _
        | I_DC _
        | I_TLBI _
        | I_MRS _
        | I_BUILD _|I_CHKEQ _|I_CHKSLD _|I_CHKTGD _|I_CLRTAG _|I_CPYTYPE _
        | I_CPYVALUE _|I_CSEAL _|I_GC _|I_LDCT _|I_SC _|I_SEAL _|I_STCT _
        | I_UNSEAL _
        | I_MOV_VE _ | I_MOV_V _ | I_MOV_TG _ | I_MOV_FG _
        | I_MOV_S _
            as keep -> keep
        | I_LDR (v,r1,r2,kr,s) -> I_LDR (v,r1,r2,kr_tr kr,ap_shift k_tr s)
        | I_LDUR (v,r1,r2,None) -> I_LDUR (v,r1,r2,None)
        | I_LDUR (v,r1,r2,Some(k)) -> I_LDUR (v,r1,r2,Some(k_tr k))
        | I_LDR_P (v,r1,r2,k) -> I_LDR_P (v,r1,r2,k_tr k)
        | I_LDP (t,v,r1,r2,r3,kr) -> I_LDP (t,v,r1,r2,r3,kr_tr kr)
        | I_STP (t,v,r1,r2,r3,kr) -> I_STP (t,v,r1,r2,r3,kr_tr kr)
        | I_STR (v,r1,r2,kr) -> I_STR (v,r1,r2,kr_tr kr)
        | I_STG (r1,r2,kr) -> I_STG (r1,r2,kr_tr kr)
        | I_STZG (r1,r2,kr) -> I_STZG (r1,r2,kr_tr kr)
        | I_LDG (r1,r2,kr) -> I_LDG (r1,r2,kr_tr kr)
        | I_LDRBH (v,r1,r2,kr) -> I_LDRBH (v,r1,r2,kr_tr kr)
        | I_STRBH (v,r1,r2,kr) -> I_STRBH (v,r1,r2,kr_tr kr)
        | I_TBNZ (v,r1,k,lbl) -> I_TBNZ (v,r1,k_tr k, lbl)
        | I_TBZ (v,r1,k,lbl) -> I_TBZ (v,r1,k_tr k, lbl)
        | I_MOV (v,r,k) -> I_MOV (v,r,kr_tr k)
        | I_MOVZ (v,r,k,s) -> I_MOVZ (v,r,k_tr k,ap_shift k_tr s)
        | I_MOVK (v,r,k,s) -> I_MOVK (v,r,k_tr k,ap_shift k_tr s)
        | I_OP3 (v,op,r1,r2,kr,s) -> I_OP3 (v,op,r1,r2,kr_tr kr,ap_shift k_tr s)
        | I_ALIGND (r1,r2,k) -> I_ALIGND (r1,r2,kr_tr k)
        | I_ALIGNU (r1,r2,k) -> I_ALIGNU (r1,r2,kr_tr k)
        | I_LD1 (r1,i,r2,kr) -> I_LD1 (r1,i,r2,kr_tr kr)
        | I_LD1M (rs,r2,kr) -> I_LD1M (rs,r2,kr_tr kr)
        | I_LD1R (r1,r2,kr) -> I_LD1R (r1,r2,kr_tr kr)
        | I_LD2 (rs,i,r2,kr) -> I_LD2 (rs,i,r2,kr_tr kr)
        | I_LD2M (rs,r2,kr) -> I_LD2M (rs,r2,kr_tr kr)
        | I_LD2R (rs,r2,kr) -> I_LD2R (rs,r2,kr_tr kr)
        | I_LD3 (rs,i,r2,kr) -> I_LD3 (rs,i,r2,kr_tr kr)
        | I_LD3M (rs,r2,kr) -> I_LD3M (rs,r2,kr_tr kr)
        | I_LD3R (rs,r2,kr) -> I_LD3R (rs,r2,kr_tr kr)
        | I_LD4 (rs,i,r2,kr) -> I_LD4 (rs,i,r2,kr_tr kr)
        | I_LD4M (rs,r2,kr) -> I_LD4M (rs,r2,kr_tr kr)
        | I_LD4R (rs,r2,kr) -> I_LD4R (rs,r2,kr_tr kr)
        | I_ST1 (r1,i,r2,kr) -> I_ST1 (r1,i,r2,kr_tr kr)
        | I_ST1M (rs,r2,kr) -> I_ST1M (rs,r2,kr_tr kr)
        | I_ST2 (rs,i,r2,kr) -> I_ST2 (rs,i,r2,kr_tr kr)
        | I_ST2M (rs,r2,kr) -> I_ST2M (rs,r2,kr_tr kr)
        | I_ST3 (rs,i,r2,kr) -> I_ST3 (rs,i,r2,kr_tr kr)
        | I_ST3M (rs,r2,kr) -> I_ST3M (rs,r2,kr_tr kr)
        | I_ST4 (rs,i,r2,kr) -> I_ST4 (rs,i,r2,kr_tr kr)
        | I_ST4M (rs,r2,kr) -> I_ST4M (rs,r2,kr_tr kr)
        | I_LDP_P_SIMD (t,v,r1,r2,r3,k) -> I_LDP_P_SIMD (t,v,r1,r2,r3,k_tr k)
        | I_STP_P_SIMD (t,v,r1,r2,r3,k) -> I_STP_P_SIMD (t,v,r1,r2,r3,k_tr k)
        | I_LDP_SIMD (t,v,r1,r2,r3,kr) -> I_LDP_SIMD (t,v,r1,r2,r3,kr_tr kr)
        | I_STP_SIMD (t,v,r1,r2,r3,kr) -> I_STP_SIMD (t,v,r1,r2,r3,kr_tr kr)
        | I_LDR_SIMD (v,r1,r2,kr,s) -> I_LDR_SIMD (v,r1,r2,kr_tr kr,ap_shift k_tr s)
        | I_LDR_P_SIMD (v,r1,r2,k) -> I_LDR_P_SIMD (v,r1,r2,k_tr k)
        | I_STR_SIMD (v,r1,r2,kr,s) -> I_STR_SIMD (v,r1,r2,kr_tr kr,ap_shift k_tr s)
        | I_STR_P_SIMD (v,r1,r2,k) -> I_STR_P_SIMD (v,r1,r2,k_tr k)
        | I_LDUR_SIMD (v,r1,r2,None) -> I_LDUR_SIMD (v,r1,r2,None)
        | I_LDUR_SIMD (v,r1,r2,Some(k)) -> I_LDUR_SIMD (v,r1,r2,Some(k_tr k))
        | I_STUR_SIMD (v,r1,r2,None) -> I_STUR_SIMD (v,r1,r2,None)
        | I_STUR_SIMD (v,r1,r2,Some(k)) -> I_STUR_SIMD (v,r1,r2,Some(k_tr k))
        | I_MOVI_V (r,k,s) -> I_MOVI_V (r,k_tr k,ap_shift k_tr s)
        | I_MOVI_S (v,r,k) -> I_MOVI_S (v,r,k_tr k)
        | I_EOR_SIMD (r1,r2,r3) -> I_EOR_SIMD (r1,r2,r3)
        | I_ADD_SIMD (r1,r2,r3) -> I_ADD_SIMD (r1,r2,r3)
        | I_ADD_SIMD_S (r1,r2,r3) -> I_ADD_SIMD_S (r1,r2,r3)

      let get_simd_rpt_selem ins rs = match ins with
      | I_LD1M _
      | I_ST1M _
        -> (List.length rs, 1)
      | I_LD2M _
      | I_ST2M _
        -> (1, 2)
      | I_LD3M _
      | I_ST3M _
        -> (1, 3)
      | I_LD4M _
      | I_ST4M _
        -> (1, 4)
      | _ -> assert false

      let get_simd_elements rs = match List.hd rs with
      | Vreg (_, (n, _)) -> n
      | _ -> assert false

      let get_naccesses ins = match ins with
        | I_LDR _ | I_LDAR _ | I_LDARBH _ | I_LDUR _
        | I_STR _ | I_STLR _ | I_STLRBH _ | I_STXR _
        | I_LDRBH _ | I_STRBH _ | I_STXRBH _ | I_IC _ | I_DC _
        | I_STG _ | I_LDG _
<<<<<<< HEAD
        | I_LDR_SIMD _ | I_STR_SIMD _
        | I_LD1 _ | I_LD1R _
        | I_ST1 _
        | I_LDUR_SIMD _ | I_STUR_SIMD _
=======
        | I_TLBI (_,_)
>>>>>>> 866107e9
          -> 1
        | I_LDP _|I_STP _
        | I_CAS _ | I_CASBH _
        | I_SWP _ | I_SWPBH _
        | I_LDOP _ | I_LDOPBH _
        | I_STOP _ | I_STOPBH _
        | I_STZG _
        | I_LDP_SIMD _ | I_STP_SIMD _
        | I_LD2 _ | I_LD2R _
        | I_ST2 _
          -> 2
        | I_LDR_P _ (* reads, stores, then post-index stores *)
        | I_LDP_P_SIMD _ | I_STP_P_SIMD _
        | I_LDR_P_SIMD _ | I_STR_P_SIMD _
        | I_LD3 _ | I_LD3R _
        | I_ST3 _
          -> 3
        | I_LDCT _ | I_STCT _
        | I_LD4 _ | I_LD4R _
        | I_ST4 _
          -> 4
        | I_NOP
        | I_B _ | I_BR _
        | I_BL _ | I_BLR _
        | I_RET _
        | I_BC _
        | I_CBZ _
        | I_CBNZ _
        | I_TBZ _
        | I_TBNZ _
        | I_MOV _
        | I_MOVZ _
        | I_MOVK _
        | I_SXTW _
        | I_OP3 _
        | I_FENCE _
        | I_CSEL _
        | I_ADDR _
        | I_RBIT _
(*        | I_TLBI (_,ZR) *)
        | I_MRS _
        | I_ALIGND _| I_ALIGNU _|I_BUILD _|I_CHKEQ _|I_CHKSLD _|I_CHKTGD _
        | I_CLRTAG _|I_CPYTYPE _|I_CPYVALUE _|I_CSEAL _|I_GC _|I_SC _|I_SEAL _
        | I_UNSEAL _
        | I_MOV_VE _ | I_MOV_V _ | I_MOV_TG _ | I_MOV_FG _
        | I_MOV_S _
        | I_MOVI_V _ | I_MOVI_S _
        | I_EOR_SIMD _ | I_ADD_SIMD _ | I_ADD_SIMD_S _
          -> 0
        | I_LD1M (rs, _, _)
        | I_LD2M (rs, _, _)
        | I_LD3M (rs, _, _)
        | I_LD4M (rs, _, _)
        | I_ST1M (rs, _, _)
        | I_ST2M (rs, _, _)
        | I_ST3M (rs, _, _)
        | I_ST4M (rs, _, _)
          -> let (rpt, selem) = (get_simd_rpt_selem ins rs) in
             let n = get_simd_elements rs in
             rpt * selem * n

      let fold_labels k f = function
        | I_B lbl
        | I_BC (_,lbl)
        | I_CBZ (_,_,lbl)
        | I_CBNZ (_,_,lbl)
        | I_TBNZ (_,_,_,lbl)
        | I_TBZ (_,_,_,lbl)
        | I_BL lbl
        | I_ADDR (_,lbl)
          -> f k lbl
        | _ -> k

      let map_labels f = function
        | I_B lbl -> I_B (f lbl)
        | I_BL lbl -> I_BL (f lbl)
        | I_BC (c,lbl) -> I_BC (c,f lbl)
        | I_CBZ (v,r,lbl) -> I_CBZ (v,r,f lbl)
        | I_CBNZ (v,r,lbl) -> I_CBNZ (v,r,f lbl)
        | I_TBNZ (v,r,k,lbl) -> I_TBNZ (v,r,k,f lbl)
        | I_TBZ (v,r,k,lbl) -> I_TBZ (v,r,k,f lbl)
        | I_ADDR (r,lbl) -> I_ADDR (r, f lbl)
        | ins -> ins
    end)

(* Atomic-modify instruction *)
let is_atomic = function
  | I_CAS _ | I_CASBH _ | I_SWP _ | I_SWPBH _
  | I_LDOP _ | I_LDOPBH _ | I_STOP _ | I_STOPBH _
      -> true
  | _ -> false

let get_macro _name = raise Not_found

let base =  Internal 0
and max_idx = Internal 1
and idx = Internal 2
and ephemeral = Internal 3
let loop_idx = Internal 4<|MERGE_RESOLUTION|>--- conflicted
+++ resolved
@@ -579,16 +579,13 @@
   | GE -> GT
   | GT -> LE
 
-<<<<<<< HEAD
-type op = ADD | ADDS | SUB | SUBS | AND | ANDS | ORR | EOR | ASR
+type op =
+  ADD | ADDS | SUB | SUBS | AND | ANDS | ORR | EOR | ASR | LSR | LSL | BICS | BIC
 type gc = CFHI | GCFLGS | GCPERM | GCSEAL | GCTAG | GCTYPE | GCVALUE
 type sc = CLRPERM | CTHI | SCFLGS | SCTAG | SCVALUE
 type variant = V32 | V64 | V128
 type simd_variant = VSIMD8 | VSIMD16 | VSIMD32 | VSIMD64 | VSIMD128
-=======
-type op = ADD | ADDS | SUB | SUBS | AND | ANDS | ORR | EOR | ASR | LSR | LSL | BICS | BIC
-type variant = V32 | V64
->>>>>>> 866107e9
+
 
 let pp_variant = function
   | V32 -> "V32"
@@ -1332,17 +1329,12 @@
   | I_NOP | I_B _ | I_BC _ | I_BL _ | I_FENCE _ | I_RET None
     -> c
   | I_CBZ (_,r,_) | I_CBNZ (_,r,_) | I_BLR r | I_BR r | I_RET (Some r)
-<<<<<<< HEAD
   | I_MOV (_,r,_) | I_MOVZ (_,r,_,_) | I_MOVK (_,r,_,_)
   | I_ADDR (r,_) | I_IC (_,r) | I_DC (_,r) | I_MRS (r,_)
   | I_TBNZ (_,r,_,_) | I_TBZ (_,r,_,_)
   | I_CHKSLD r | I_CHKTGD r
   | I_MOVI_V (r,_,_) | I_MOVI_S (_,r,_)
-=======
-  | I_MOV (_,r,_) | I_ADDR (r,_) | I_IC (_,r) | I_DC (_,r) | I_MRS (r,_)
-  | I_TBNZ (_,r,_,_) | I_TBZ (_,r,_,_) -> fold_reg r c
   | I_TLBI (_,r)
->>>>>>> 866107e9
     -> fold_reg r c
   | I_LDAR (_,_,r1,r2) | I_STLR (_,r1,r2) | I_STLRBH (_,r1,r2)
   | I_SXTW (r1,r2) | I_LDARBH (_,_,r1,r2)
@@ -1849,15 +1841,12 @@
         | I_LDR _ | I_LDAR _ | I_LDARBH _ | I_LDUR _
         | I_STR _ | I_STLR _ | I_STLRBH _ | I_STXR _
         | I_LDRBH _ | I_STRBH _ | I_STXRBH _ | I_IC _ | I_DC _
-        | I_STG _ | I_LDG _
-<<<<<<< HEAD
+        | I_STG _ | I_LDG _ 
         | I_LDR_SIMD _ | I_STR_SIMD _
         | I_LD1 _ | I_LD1R _
         | I_ST1 _
         | I_LDUR_SIMD _ | I_STUR_SIMD _
-=======
         | I_TLBI (_,_)
->>>>>>> 866107e9
           -> 1
         | I_LDP _|I_STP _
         | I_CAS _ | I_CASBH _
