(****************************************************************************)
(*                           the diy toolsuite                              *)
(*                                                                          *)
(* Jade Alglave, University College London, UK.                             *)
(* Luc Maranget, INRIA Paris-Rocquencourt, France.                          *)
(*                                                                          *)
(* Copyright 2010-present Institut National de Recherche en Informatique et *)
(* en Automatique and the authors. All rights reserved.                     *)
(*                                                                          *)
(* This software is governed by the CeCILL-B license under French law and   *)
(* abiding by the rules of distribution of free software. You can use,      *)
(* modify and/ or redistribute the software under the terms of the CeCILL-B *)
(* license as circulated by CEA, CNRS and INRIA at the following URL        *)
(* "http://www.cecill.info". We also give a copy in LICENSE.txt.            *)
(****************************************************************************)

module type I = sig
  type arch_reg
  val pp_reg : arch_reg -> string
  val reg_compare : arch_reg -> arch_reg -> int

  type arch_global
  val pp_global : arch_global -> string
  val global_compare : arch_global -> arch_global -> int
end

module type S = sig

 type loc_reg
 type loc_global

 type location =
    | Location_global of loc_global
    | Location_reg of int*loc_reg

  val pp_location : location -> string
  val pp_rval : location -> string
  val location_compare : location -> location -> int
  val of_proc : int -> location -> loc_reg option
  val is_global : location -> bool
  val global : location -> loc_global option

  module LocSet : MySet.S with type elt = location
  module LocMap : MyMap.S with type key = location

  type rlocation = location ConstrGen.rloc
  val pp_rlocation : rlocation -> string
  val rlocation_compare : rlocation -> rlocation -> int

  module RLocSet : MySet.S with type elt = rlocation
  module RLocMap : MyMap.S with type key = rlocation
end

module Make(A:I) : S
with type loc_reg = A.arch_reg and type loc_global = A.arch_global =
  struct

    open Printf

    type loc_reg = A.arch_reg
    type loc_global = A.arch_global

    type location =
      | Location_global of loc_global
      | Location_reg of int*loc_reg

    let of_proc p = function
      | Location_reg (q,r) -> if p=q then Some r else None
      | Location_global _ -> None

    let is_global = function
      | Location_global _ -> true
      | Location_reg _  -> false

    let global = function
      | Location_global s  -> Some s
      | Location_reg _ -> None

    let pp_location l = match l with
    | Location_reg (proc,r) -> string_of_int proc ^ ":" ^ A.pp_reg r
    | Location_global a -> A.pp_global a
<<<<<<< HEAD

    let pp_rval l = match l with
    | Location_reg (proc,r) -> string_of_int proc ^ ":" ^ A.pp_reg r
    | Location_global a -> Printf.sprintf "*%s" (A.pp_global a)
=======
    | Location_deref (a,i) -> sprintf "%s[%i]" (A.pp_global a) i


    let pp_rval l = match l with
    | Location_reg (proc,r) -> string_of_int proc ^ ":" ^ A.pp_reg r
    | Location_global a -> sprintf "*%s" (A.pp_global a)
    | Location_deref (a,i) -> sprintf "%s[%i]" (A.pp_global a) i
>>>>>>> 866107e9

(*
  The following compare  comes from ancient code
  that used that order to pretty print states.
  I guess I can use it for ordering keys in maps
*)

    let location_compare l1 l2 = match l1,l2 with
    | Location_reg (p1,r1), Location_reg (p2,r2) ->
        begin match Misc.int_compare p1 p2 with
        | 0 -> A.reg_compare r1 r2
        | r -> r
        end
    | Location_global a1, Location_global a2 -> A.global_compare a1 a2
<<<<<<< HEAD
    | Location_reg _, (Location_global _) -> -1
    | (Location_global _), Location_reg _ -> 1

=======
    | Location_deref (a1,i1), Location_deref (a2,i2) ->
        begin match A.global_compare a1 a2  with
        | 0 -> Misc.int_compare i1 i2
        | r -> r
        end
    | Location_reg _, (Location_global _|Location_deref _) -> -1
    | (Location_global _|Location_deref _), Location_reg _ -> 1
    | Location_global _,(Location_deref _) -> -1
    | (Location_deref _),Location_global _ -> 1
>>>>>>> 866107e9

    module OL = struct
      type t = location
      let compare = location_compare
    end

    module LocSet = MySet.Make(OL)
    module LocMap = MyMap.Make(OL)

    type rlocation = location ConstrGen.rloc
    let pp_rlocation = ConstrGen.dump_rloc pp_location
    let rlocation_compare = ConstrGen.compare_rloc location_compare
    module RL = struct
      type t = rlocation
      let compare = rlocation_compare
    end
    module RLocSet = MySet.Make(RL)
    module RLocMap = MyMap.Make(RL)
  end<|MERGE_RESOLUTION|>--- conflicted
+++ resolved
@@ -79,20 +79,10 @@
     let pp_location l = match l with
     | Location_reg (proc,r) -> string_of_int proc ^ ":" ^ A.pp_reg r
     | Location_global a -> A.pp_global a
-<<<<<<< HEAD
-
-    let pp_rval l = match l with
-    | Location_reg (proc,r) -> string_of_int proc ^ ":" ^ A.pp_reg r
-    | Location_global a -> Printf.sprintf "*%s" (A.pp_global a)
-=======
-    | Location_deref (a,i) -> sprintf "%s[%i]" (A.pp_global a) i
-
 
     let pp_rval l = match l with
     | Location_reg (proc,r) -> string_of_int proc ^ ":" ^ A.pp_reg r
     | Location_global a -> sprintf "*%s" (A.pp_global a)
-    | Location_deref (a,i) -> sprintf "%s[%i]" (A.pp_global a) i
->>>>>>> 866107e9
 
 (*
   The following compare  comes from ancient code
@@ -107,21 +97,8 @@
         | r -> r
         end
     | Location_global a1, Location_global a2 -> A.global_compare a1 a2
-<<<<<<< HEAD
     | Location_reg _, (Location_global _) -> -1
     | (Location_global _), Location_reg _ -> 1
-
-=======
-    | Location_deref (a1,i1), Location_deref (a2,i2) ->
-        begin match A.global_compare a1 a2  with
-        | 0 -> Misc.int_compare i1 i2
-        | r -> r
-        end
-    | Location_reg _, (Location_global _|Location_deref _) -> -1
-    | (Location_global _|Location_deref _), Location_reg _ -> 1
-    | Location_global _,(Location_deref _) -> -1
-    | (Location_deref _),Location_global _ -> 1
->>>>>>> 866107e9
 
     module OL = struct
       type t = location
