(****************************************************************************)
(*                           the diy toolsuite                              *)
(*                                                                          *)
(* Jade Alglave, University College London, UK.                             *)
(* Luc Maranget, INRIA Paris-Rocquencourt, France.                          *)
(*                                                                          *)
(* Copyright 2010-present Institut National de Recherche en Inl_formatique et *)
(* en Automatique and the authors. All rights reserved.                     *)
(*                                                                          *)
(* This software is governed by the CeCILL-B license under French law and   *)
(* abiding by the rules of distribution of free software. You can use,      *)
(* modify and/ or redistribute the software under the terms of the CeCILL-B *)
(* license as circulated by CEA, CNRS and INRIA at the following URL        *)
(* "http://www.cecill.info". We also give a copy in LICENSE.txt.            *)
(****************************************************************************)

(** Constants in code *)

<<<<<<< HEAD
type tag = string option
type cap = int
type offset = int

(* Symbolic location metadata*)
(* Memory cell, with optional tag, capability<128:95>,optional vector metadata, and offset *)
type symbolic_data =
  {
   name : string ;
   tag : tag ;
   cap : cap ;
   offset : offset ;
  }

type 'scalar t =
  | Concrete of 'scalar
(* Memory cell, with optional tag, capability<128:95>,optional vector metadata, and offset *)
  | Symbolic  of symbolic_data
  | ConcreteVector of int * 'scalar t list
  | Label of Proc.t * string     (* In code *)
  | Tag of string

val default_symbolic_data : symbolic_data
=======
(*
   Symbols defined below are the union of all possible sort of symbols
   used by all tools. Abstract later?
*)

(* Various kinds of system memory *)

type syskind =
  | PTE  (* Page table entry *)
  | PTE2 (* Page table entry of page table entry (non-writable) *)
  | TLB  (* TLB key *)
  | TAG  (* Tag for MTE *)

type symbol =
  | Virtual of (string * string option) * int (* (symbol, optional tag), index *)
  | Physical of string * int                  (* symbol, index *)
  | System of (syskind * string)                 (* System memory *)

val pp_symbol : symbol -> string
val as_address : symbol -> string
val symbol_compare : symbol -> symbol -> int
(* 'phy' is the physical address (initially) matching virual adress 'virt' *)
val virt_match_phy : symbol (* virt *) -> symbol (* phy *)-> bool

module SymbolSet : MySet.S with type elt = symbol
module SymbolMap : MyMap.S with type key = symbol

(* Add scalars *)
type 'scalar t =
  | Concrete of 'scalar
(* Memory cell, with optional tag and offet *)
  | Symbolic  of symbol
  | Label of Proc.t * string     (* In code *)
  | Tag of string
  | PteVal of PTEVal.t

>>>>>>> 866107e9
val mk_sym : string -> 'scalar t
val get_sym : 'scalar t -> string
val mk_vec : int -> 'scalar t list -> 'scalar t
val mk_replicate : int -> 'scalar t -> 'scalar t
val is_symbol : 'scalar t -> bool
<<<<<<< HEAD
val is_aligned_to_vec : int * int -> int -> bool
=======
val is_non_mixed_symbol : symbol -> bool
>>>>>>> 866107e9
val default_tag : 'scalar t

(* Check  non-concrete constant (and change type!) *)
val check_sym : 'a t -> 'b t

val is_virtual : 'a t -> bool
val as_virtual : 'a t -> string option
val is_pt : 'a t -> bool

(* Those two are properties of ptevals.
   At the moment pteval are arch-independant. *)
val same_oa : 'a t -> 'a t -> bool
val writable : bool -> bool -> 'a t -> bool
  
module type S =  sig

  module Scalar : Scalar.S

  type v = Scalar.t t
  val intToV  : int -> v
  val nameToV  : string -> v
  val zero : v
  val one : v
  val bit_at : int -> Scalar.t -> Scalar.t
  val pp : bool -> v -> string (* true -> hexa *)
  val pp_v  : v -> string
  val compare : v -> v -> int
  val eq : v -> v -> bool
  val vToName : v -> string

(* Arch dependent result *)
  exception Result of Archs.t * v * string
end<|MERGE_RESOLUTION|>--- conflicted
+++ resolved
@@ -14,9 +14,8 @@
 (* "http://www.cecill.info". We also give a copy in LICENSE.txt.            *)
 (****************************************************************************)
 
-(** Constants in code *)
+(** Constants, both symbolic (ie addresses) and concrete (eg integers)  *)
 
-<<<<<<< HEAD
 type tag = string option
 type cap = int
 type offset = int
@@ -31,16 +30,7 @@
    offset : offset ;
   }
 
-type 'scalar t =
-  | Concrete of 'scalar
-(* Memory cell, with optional tag, capability<128:95>,optional vector metadata, and offset *)
-  | Symbolic  of symbolic_data
-  | ConcreteVector of int * 'scalar t list
-  | Label of Proc.t * string     (* In code *)
-  | Tag of string
-
 val default_symbolic_data : symbolic_data
-=======
 (*
    Symbols defined below are the union of all possible sort of symbols
    used by all tools. Abstract later?
@@ -55,13 +45,15 @@
   | TAG  (* Tag for MTE *)
 
 type symbol =
-  | Virtual of (string * string option) * int (* (symbol, optional tag), index *)
-  | Physical of string * int                  (* symbol, index *)
-  | System of (syskind * string)                 (* System memory *)
+  | Virtual of symbolic_data
+  | Physical of string * int       (* symbol, index *)
+  | System of (syskind * string)   (* System memory *)
 
 val pp_symbol : symbol -> string
+val compare_symbol : symbol -> symbol -> int
+val symbol_eq : symbol -> symbol -> bool
 val as_address : symbol -> string
-val symbol_compare : symbol -> symbol -> int
+
 (* 'phy' is the physical address (initially) matching virual adress 'virt' *)
 val virt_match_phy : symbol (* virt *) -> symbol (* phy *)-> bool
 
@@ -71,23 +63,19 @@
 (* Add scalars *)
 type 'scalar t =
   | Concrete of 'scalar
-(* Memory cell, with optional tag and offet *)
+  | ConcreteVector of int * 'scalar t list
   | Symbolic  of symbol
   | Label of Proc.t * string     (* In code *)
   | Tag of string
   | PteVal of PTEVal.t
 
->>>>>>> 866107e9
+val mk_sym_virtual : string -> 'scalar t
 val mk_sym : string -> 'scalar t
-val get_sym : 'scalar t -> string
 val mk_vec : int -> 'scalar t list -> 'scalar t
 val mk_replicate : int -> 'scalar t -> 'scalar t
 val is_symbol : 'scalar t -> bool
-<<<<<<< HEAD
-val is_aligned_to_vec : int * int -> int -> bool
-=======
 val is_non_mixed_symbol : symbol -> bool
->>>>>>> 866107e9
+
 val default_tag : 'scalar t
 
 (* Check  non-concrete constant (and change type!) *)
@@ -95,6 +83,10 @@
 
 val is_virtual : 'a t -> bool
 val as_virtual : 'a t -> string option
+val as_symbol : 'a t -> symbol option
+val as_symbolic_data : 'a t -> symbolic_data option
+val of_symbolic_data : symbolic_data -> 'a t
+
 val is_pt : 'a t -> bool
 
 (* Those two are properties of ptevals.
