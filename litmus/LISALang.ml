--- conflicted
+++ resolved
@@ -88,13 +88,8 @@
   let compile_val_fun v =
     let open Constant in
     match v with
-<<<<<<< HEAD
-    | Symbolic {name=s;tag=None;cap=0;offset=0;_} -> sprintf "%s" s
-    | Concrete _| ConcreteVector _ -> Tmpl.dump_v v
-=======
     | Symbolic sym -> sprintf "%s" (Constant.as_address sym)
-    | Concrete _ -> Tmpl.dump_v v
->>>>>>> 866107e9
+    | Concrete _|ConcreteVector _ -> Tmpl.dump_v v
     | Label _ -> Warn.user_error "No label value in LISA"
     | Tag _ -> Warn.user_error "No tag in LISA"
     | PteVal _ -> Warn.user_error "No pteval in LISA"
