--- conflicted
+++ resolved
@@ -110,44 +110,11 @@
     procs ;
   procs
 
-let check_loc procs loc = match loc with
-| MiscParser.Location_reg (p,_) ->
-    if not (List.mem p procs) then
-      Warn.fatal "Bad process P%i" p
-| _ -> ()
-
-let check_atom procs a =
-  let open ConstrGen in
-  match a with
-  | LV (loc,_) -> check_loc procs (loc_of_rloc loc)
-  | LL (l1,l2) -> check_loc procs l1 ; check_loc procs l2
-  | FF _ -> ()
-
-let check_regs procs init locs final =
-  List.iter (fun (loc,_) -> check_loc procs  loc) init ;
-<<<<<<< HEAD
-  List.iter (fun (loc,_) -> check_loc procs (ConstrGen.loc_of_rloc loc)) locs ;
-=======
-  LocationsItem.iter_locs (check_loc procs) locs ;
->>>>>>> 866107e9
-  ConstrGen.fold_constr (fun a () -> check_atom procs a) final ()
-
+let check_regs = GenParserUtils.check_regs
 
 (***********)
 (* Parsing *)
 (***********)
-
-(* Extract locations from condition *)
-let get_locs_atom a =
-  let open ConstrGen in
-  let open MiscParser in
-  match a with
-  | LV (loc,_) -> LocSet.add (loc_of_rloc loc)
-  | LL (loc1,loc2) ->
-      (fun k -> LocSet.add loc1 (LocSet.add loc2 k))
-  | FF (_,x) -> LocSet.add (MiscParser.Location_global x)
-
-let get_locs c = ConstrGen.fold_constr get_locs_atom c MiscParser.LocSet.empty
 
 (* Lexers *)
     module LexConfig = struct let debug = O.debuglexer end
@@ -182,17 +149,7 @@
         call_parser_loc "final"
           chan constr_loc SL.token StateParser.constraints in
       check_regs procs init locs final ;
-      let all_locs =
-<<<<<<< HEAD
-        MiscParser.LocSet.union
-          (MiscParser.LocSet.of_list
-             (List.map (fun (rloc,_) -> ConstrGen.loc_of_rloc rloc) locs))
-=======
-        let open MiscParser in
-        LocSet.union
-          (LocationsItem.fold_locs LocSet.add locs LocSet.empty)
->>>>>>> 866107e9
-          (get_locs final) in
+      let all_locs = GenParserUtils.get_visible_locs locs final in
       let parsed =
         {
          MiscParser.info; init; prog = prog;
