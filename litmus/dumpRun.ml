--- conflicted
+++ resolved
@@ -282,15 +282,11 @@
       end in
       let module RU = RunUtils.Make(O) in
       RU.report_machine out_chan ;
-<<<<<<< HEAD
-      output_line out_chan "sed '2q;d' comp.sh" ;
-=======
       begin match Cfg.mode with
       | Mode.Std|Mode.PreSi ->
-          output_line out_chan "head -1 comp.sh"
+          output_line out_chan "sed '2q;d' comp.sh"
       | Mode.Kvm -> ()
       end ;
->>>>>>> 866107e9
       output_line out_chan "echo \"LITMUSOPTS=$LITMUSOPTS\"" ;
       output_line out_chan "date" ;
       arch,sources,utils)
@@ -303,40 +299,12 @@
     include Cfg
     include (val (get_arch arch) : ArchConf)
   end in
-<<<<<<< HEAD
-  let module RU = RunUtils.Make(O) in
-  Misc.output_protect
-    (fun chan ->
-      fprintf chan "#!/bin/sh\n" ;
-      let gcc_opts = RU.get_gcc_opts in
-      fprintf chan "GCC=%s\n" Cfg.gcc ;
-      fprintf chan "GCCOPTS=\"%s\"\n" gcc_opts ;
-      let link_opts = RU.get_link_opts  in
-      fprintf chan "LINKOPTS=\"%s\"\n" link_opts ;
-      fprintf chan "/bin/rm -f *.exe *.s\n" ;
-      List.iter
-        (fun s ->
-          if Filename.check_suffix s ".c" then
-            fprintf chan "$GCC $GCCOPTS -O2 -c %s\n"
-              (Filename.basename s))
-        utils ;
-      let utils_objs =
-        List.fold_right
-          (fun s k ->
-            if Filename.check_suffix s ".c" then
-              let b = Filename.chop_suffix (Filename.basename s) ".c" in
-              (b ^ ".o") :: k
-            else k) utils [] in
-      let utils_objs = String.concat " " utils_objs in
-      List.iter
-        (fun src ->
-          let exe = Filename.chop_extension src ^ ".exe" in
-=======
   begin match Cfg.mode with
   | Mode.Std|Mode.PreSi ->
       let module RU = RunUtils.Make(O) in
       Misc.output_protect
         (fun chan ->
+          fprintf chan "#!/bin/sh\n" ;
           let gcc_opts = RU.get_gcc_opts in
           fprintf chan "GCC=%s\n" Cfg.gcc ;
           fprintf chan "GCCOPTS=\"%s\"\n" gcc_opts ;
@@ -360,7 +328,6 @@
           List.iter
             (fun src ->
               let exe = Filename.chop_extension src ^ (Mode.exe Cfg.mode) in
->>>>>>> 866107e9
 (* No more moderate parallelism [blocks on abducens, sh bug ?] *)
               fprintf chan
                 "$GCC $GCCOPTS $LINKOPTS -o %s %s %s\n" exe utils_objs src ;
