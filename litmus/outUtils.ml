(****************************************************************************)
(*                           the diy toolsuite                              *)
(*                                                                          *)
(* Jade Alglave, University College London, UK.                             *)
(* Luc Maranget, INRIA Paris-Rocquencourt, France.                          *)
(*                                                                          *)
(* Copyright 2014-present Institut National de Recherche en Informatique et *)
(* en Automatique and the authors. All rights reserved.                     *)
(*                                                                          *)
(* This software is governed by the CeCILL-B license under French law and   *)
(* abiding by the rules of distribution of free software. You can use,      *)
(* modify and/ or redistribute the software under the terms of the CeCILL-B *)
(* license as circulated by CEA, CNRS and INRIA at the following URL        *)
(* "http://www.cecill.info". We also give a copy in LICENSE.txt.            *)
(****************************************************************************)

(* Utilities for targets (Out module) *)

(* Some formating stuff *)
open Printf

let fmt_out_reg proc str = sprintf "out_%i_%s" proc str
let fmt_index name = sprintf "%s[_i]" name
let fmt_presi_index name = sprintf "_log->%s" name
let fmt_presi_ptr_index name = sprintf "_log_ptr->%s" name
let fmt_code p = sprintf "code%i" p
let fmt_prelude p = sprintf "prelude%i" p
let fmt_code_size p = sprintf "code%i_sz" p
let fmt_lbl_offset p lbl  = sprintf "off_P%i_%s" p lbl
let fmt_lbl_var p lbl = sprintf "P%i_%s" p lbl
let fmt_pte_tag x = Misc.add_pte x
let fmt_pte_kvm x = sprintf "_vars->%s" (fmt_pte_tag x)
let fmt_phy_tag x = "saved_" ^ Misc.add_pte x
let fmt_phy_kvm x = sprintf "_vars->%s" (fmt_phy_tag x)

(* Value (address) output *)
module type Config = sig
  val memory : Memory.t
  val hexa : bool
  val mode : Mode.t
end

module DefaultConfig = struct
  let memory = Memory.Direct
  let hexa = false
end

module Make(O:Config)(V:Constant.S) = struct
  open Memory
  open Constant

  let dump_addr a = match O.memory with
  | Direct -> sprintf "&_a->%s[_i]" a
  | Indirect -> sprintf "_a->%s[_i]" a

  let dump_v_std v = match v with
  | Concrete _ -> V.pp O.hexa v
<<<<<<< HEAD
  | Symbolic {name=a;tag=None;cap=0;offset=0;_} -> dump_addr a
  | ConcreteVector _ -> V.pp O.hexa v
=======
  | Symbolic (Virtual ((a,None),0)) -> dump_addr a
>>>>>>> 866107e9
  | Tag _
  | Symbolic _
  | Label _
  | PteVal _
    -> assert false

  let dump_v_kvm v = match v with
  | Symbolic (System (PTE,a)) -> sprintf "_vars->%s" (Misc.add_pte a)
  | Symbolic (Physical (a,0)) -> sprintf "_vars->saved_%s" (Misc.add_pte a)
  | _ -> V.pp_v v

  let dump_v = match O. mode with
  | Mode.Std -> dump_v_std
  | Mode.PreSi|Mode.Kvm -> dump_v_kvm

  let addr_cpy_name s p = sprintf "_addr_%s_%i" s p
end<|MERGE_RESOLUTION|>--- conflicted
+++ resolved
@@ -55,12 +55,8 @@
 
   let dump_v_std v = match v with
   | Concrete _ -> V.pp O.hexa v
-<<<<<<< HEAD
-  | Symbolic {name=a;tag=None;cap=0;offset=0;_} -> dump_addr a
+  | Symbolic (Virtual {name=a;tag=None;cap=0;offset=0;}) -> dump_addr a
   | ConcreteVector _ -> V.pp O.hexa v
-=======
-  | Symbolic (Virtual ((a,None),0)) -> dump_addr a
->>>>>>> 866107e9
   | Tag _
   | Symbolic _
   | Label _
