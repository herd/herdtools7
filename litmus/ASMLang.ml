(****************************************************************************)
(*                           the diy toolsuite                              *)
(*                                                                          *)
(* Jade Alglave, University College London, UK.                             *)
(* Luc Maranget, INRIA Paris-Rocquencourt, France.                          *)
(*                                                                          *)
(* Copyright 2010-present Institut National de Recherche en Informatique et *)
(* en Automatique and the authors. All rights reserved.                     *)
(*                                                                          *)
(* This software is governed by the CeCILL-B license under French law and   *)
(* abiding by the rules of distribution of free software. You can use,      *)
(* modify and/ or redistribute the software under the terms of the CeCILL-B *)
(* license as circulated by CEA, CNRS and INRIA at the following URL        *)
(* "http://www.cecill.info". We also give a copy in LICENSE.txt.            *)
(****************************************************************************)

module type Config = sig
  val memory : Memory.t
  val cautious : bool
  val mode : Mode.t
  val asmcommentaslabel : bool
end

module type I = sig
  include Template.I
(* Forbidden registers *)
  val forbidden_regs :  arch_reg list
(* Initial value of internal registers *)
  val internal_init : arch_reg -> (string * string) option
(* gcc assembly template register class *)
  val reg_class : arch_reg -> string
  val reg_class_stable : arch_reg -> string
(* type errors ad warnings *)
  val error : CType.t -> CType.t  -> bool
  val warn : CType.t -> CType.t  -> bool
end

module Make
    (O:Config)
    (A:I)
    (Tmpl:Template.S with
     module V = A.V and
type arch_reg = A.arch_reg and
module RegSet = A.RegSet and
module RegMap = A.RegMap)
    (AL:Arch_litmus.S)
    = struct

      type arch_reg = Tmpl.arch_reg
      type t = Tmpl.t

      open Printf

      let debug = false

      let checkVal f v = f v

      let compile_addr_inline = match O.mode with
      | Mode.Std -> sprintf "_a->%s[_i]"
      | Mode.PreSi|Mode.Kvm -> sprintf "*%s"

      and compile_addr_fun x = sprintf "*%s" x

      and compile_val_inline = checkVal Tmpl.dump_v

      module RegSet = Tmpl.RegSet
      module RegMap = Tmpl.RegMap

      let dump_clobbers chan t =
        fprintf chan ":%s\n"
          (String.concat ","
             (List.map (fun s -> sprintf "\"%s\"" s)
                ("cc"::"memory"::
                 List.map A.reg_to_string
                   (t.Tmpl.all_clobbers@A.forbidden_regs))))

      let copy_name s = sprintf "_tmp_%s" s

      let tag_reg_def reg = sprintf "[%s]" (Tmpl.tag_reg reg)

      let dump_trashed_reg reg =
        sprintf "trashed_%s"
          (Tmpl.clean_reg (A.reg_to_string reg))

      let dump_stable_reg reg =
        sprintf "stable_%s"
          (Tmpl.clean_reg (A.reg_to_string reg))

      let init_val reg test =
        try Some (List.assoc reg test.Tmpl.init)
        with Not_found -> None

      let strip_equal s =
        let explode s =
          let rec expl i l =
            if i < 0 then l else
              expl (i - 1) (s.[i] :: l) in
          expl (String.length s - 1) [] in
        let implode l =
          let result = String.make (List.length l) 'c' in
          String.mapi (fun i _ -> List.nth l i) result in
        let rec seq s =
          match s with
          | [] -> []
          | c::r when c = '&' || c ='=' -> seq r
          | c::r -> c :: seq r in
        implode (seq (explode s))

      let dump_inputs args0 compile_val chan t trashed =
        let stable = RegSet.of_list t.Tmpl.stable in
        let all = Tmpl.all_regs t in
        let init_set =
            (List.fold_right
               (fun (reg,_) -> RegSet.add reg) t.Tmpl.init RegSet.empty) in
        let in_outputs =
          RegSet.unions [trashed;stable;RegSet.of_list t.Tmpl.final] in

        if debug then begin
          let pp_reg chan r = fprintf chan "%s" (A.reg_to_string r) in
          eprintf "Trashed in In: %a\n"
            (fun chan rs -> RegSet.pp chan "," pp_reg rs)
            trashed ;
          eprintf "Outputs in In: %a\n"
            (fun chan rs -> RegSet.pp chan "," pp_reg rs)
            in_outputs
        end ;

        let dump_pair reg v =
          let dump_v = compile_val in
          let dump_v = (* catch those addresses that are saved in a variable *)
            if O.cautious then
              (fun v -> match v with
              | Constant.Symbolic _ -> copy_name (Tmpl.tag_reg reg)
              | _ -> dump_v v)
            else dump_v  in
          if RegSet.mem reg in_outputs then begin
            match A.internal_init reg with
            | None -> sprintf "\"%s\" (%s)" (tag_reg_def reg) (dump_v v)
            | Some (s,_) -> sprintf "\"%s\" (%s)" (tag_reg_def reg) s
          end else match A.internal_init reg with
          | None ->
              sprintf "%s \"%s\" (%s)" (tag_reg_def reg) (strip_equal (A.reg_class reg)) (dump_v v)
          | Some (s,_) ->
              sprintf "%s \"%s\" (%s)" (tag_reg_def reg) (strip_equal (A.reg_class reg)) s in

        (* Input from state *)
        let ins =
          List.map
            (fun (reg,v) ->  dump_pair reg v)
            (List.filter
               (fun (r,_) -> not (RegSet.mem r stable))
               t.Tmpl.init) in
        (* All other inputs, apparently needed to get gcc to
           allocate registers avoiding all registers in template *)
        let rem =
          RegSet.diff
            (RegSet.diff all stable)
            (RegSet.unions [in_outputs;init_set]) in
        let rem =
          (* Beware: in X86_64 non-initialised registers have to be zero-ed,
             even when not in live-in, as they may be initialised only
             partially by code. *)
          if AL.arch = `X86_64 then
            RegSet.unions [rem;(RegSet.diff all init_set)]
          else rem in
        let rem =
          RegSet.fold
            (fun reg k ->
              let v = A.V.zero in
              dump_pair reg v::k)
            rem [] in
        let args0 =
          List.map
            (fun (_,(tag,v)) -> sprintf "[%s] \"r\" (%s)" tag v)
            args0.Template.inputs in
        let out =  (String.concat "," (args0@ins@rem)) in
(*        eprintf "IN: {%s}\n" out ; *)
        fprintf chan ":%s\n" out

      let (@@) f k  = f k

      let pp_regs rs = String.concat "," (List.map A.reg_to_string (RegSet.elements rs))

      let dump_outputs args0 compile_addr compile_out_reg chan proc t trashed =
        let stable = RegSet.of_list t.Tmpl.stable in
        let final = RegSet.of_list t.Tmpl.final in
        if debug then
          eprintf "P%i: stable={%s}, final={%s}, all={%s}\n"
            proc (pp_regs stable) (pp_regs final) (pp_regs (Tmpl.all_regs t));
        let outs =
          String.concat ","
            (List.fold_right
               (fun tr k -> sprintf "[%s] \"=&r\" (%s)" tr tr::k)
               args0.Template.trashed
             @@List.fold_right
               (match O.memory with
               | Memory.Direct ->
                   (fun a k -> sprintf "[%s] \"=m\" (%s)" a (compile_addr a)::k)
               | Memory.Indirect ->
                   (fun a k -> sprintf "[%s] \"=m\" (*%s)" a
                       (compile_addr a)::k))
               t.Tmpl.addrs
             @@List.fold_right
                  (fun a k ->
                    let a = Misc.add_pte a in
                    sprintf "[%s] \"=m\" (*(_vars->%s))" a a::k)
                  t.Tmpl.ptes
             @@RegSet.fold
                  (fun reg k ->
                    (if O.cautious then
                      sprintf "%s \"%s\" (%s)"
                        (tag_reg_def reg)
                        (A.reg_class reg)
                        (copy_name (Tmpl.dump_out_reg proc reg))
                    else if RegSet.mem reg stable then
                      sprintf "%s \"%s\" (%s)"
                        (tag_reg_def reg)
                        (A.reg_class_stable reg)
                        (dump_stable_reg reg)
                    else
                      sprintf "%s \"%s\" (%s)"
                        (tag_reg_def reg)
                        (A.reg_class reg)
                        (compile_out_reg proc reg))::k)
                  final
             @@RegSet.fold
                  (fun reg k ->
                    sprintf "%s \"%s\" (%s)"
                      (tag_reg_def reg)
                      (A.reg_class reg)
                      (dump_trashed_reg reg)::k)
                  trashed
             @@RegSet.fold
                  (fun reg k ->
                    sprintf "%s \"%s\" (%s)"
                      (tag_reg_def reg)
                      (A.reg_class_stable reg)
                      (dump_stable_reg reg)::k)
                  (RegSet.diff stable final) []) in
        fprintf chan ":%s\n" outs

      let dump_copies
          compile_out_reg compile_val compile_cpy chan indent env proc t =
(*
  List.iter
  (fun (_,a) ->
  fprintf chan "%sint *%s = %s;\n" indent (copy_name a)
  (match O.memory with
  | Memory.Direct -> sprintf "&%s[_i]" a
  | Memory.Indirect -> sprintf "%s[_i]" a) ;
  fprintf chan "%smbar();\n" indent)
  t.addrs ;
 *)
        List.iter
          (fun reg ->
            fprintf chan "%s%s %s = %s;\n" indent
              (let ty =
                RegMap.safe_find Compile.base reg env in
              CType.dump ty)
              (copy_name (Tmpl.dump_out_reg proc reg))
              (compile_out_reg proc reg) ;
            fprintf chan "%smcautious();\n" indent)
          t.Tmpl.final ;
        begin match O.memory with
        | Memory.Indirect ->
            List.iter
              (fun (reg,v) -> match v with
<<<<<<< HEAD
              | Constant.Symbolic {Constant.name=a;Constant.tag=None;
                Constant.cap=0;_} ->
=======
              | Constant.Symbolic a ->
>>>>>>> 866107e9
                  let cpy =  copy_name (Tmpl.tag_reg reg) in
                  fprintf chan "%svoid *%s = %s;\n" indent
                    cpy
                    (compile_val v) ;
                  fprintf chan "%s%s = %s;\n" indent
                    (compile_cpy a)  cpy ;
                  fprintf chan "%smcautious();\n" indent
              | _ -> ())
              t.Tmpl.init
        | Memory.Direct ->
            List.iter
              (fun (reg,v) -> match v with
              | Constant.Symbolic _ ->
                  let cpy =  copy_name (Tmpl.tag_reg reg) in
                  fprintf chan "%svoid *%s = %s;\n" indent
                    cpy
                    (compile_val v) ;
              |  _ -> ())
              t.Tmpl.init
        end ;
        ()

      let dump_save_copies compile_out_reg chan indent proc t =
        List.iter
          (fun reg ->
            fprintf chan "%smcautious();\n" indent ;
            fprintf chan "%s%s = %s;\n" indent
              (compile_out_reg proc reg)
              (copy_name (Tmpl.dump_out_reg proc reg)))
          t.Tmpl.final ;
        ()

      let after_dump compile_out_reg chan indent proc t env =
        if O.cautious then begin
          dump_save_copies compile_out_reg chan indent proc t
        end ;
        let stable = RegSet.of_list t.Tmpl.stable
        and finals = RegSet.of_list t.Tmpl.final in
        RegSet.iter
          (fun reg ->
            let ty =
              try RegMap.find reg env
              with Not_found -> Compile.base in
            match ty with
            | CType.Array _ when A.arch = `AArch64 ->
              fprintf chan "%sint128_t out_%s = %s;\n" indent
                (dump_stable_reg reg) (dump_stable_reg reg);
              fprintf chan "%smemcpy(%s, &out_%s, sizeof(%s));\n" indent
                (compile_out_reg proc reg) (dump_stable_reg reg) (CType.dump ty)
            | _ ->
              fprintf chan "%s%s = %s;\n" indent
                (compile_out_reg proc reg) (dump_stable_reg reg))
          (RegSet.inter stable finals)

      let before_dump args0 compile_out_reg compile_val compile_cpy
          chan indent env proc t trashed =
        begin match args0.Template.trashed with
        | [] -> ()
        | trs ->
            fprintf chan "uint64_t %s;" (String.concat "," trs)
        end ;
        let reg_env = Tmpl.get_reg_env A.error A.warn t in
        RegSet.iter
          (fun reg ->
            let ty = match A.internal_init reg with
            | Some (_,ty) -> ty
            | None ->
              let t = (RegMap.safe_find CType.word reg reg_env) in
              match t with
              | CType.Array _ when A.arch = `AArch64 -> "int128_t"
              | _ -> CType.dump t in
            fprintf chan "%s%s %s;\n"
              indent ty (dump_trashed_reg reg))
          trashed ;
        List.iter
          (fun reg ->
            let ty =
              try RegMap.find reg env
              with Not_found -> Compile.base in
            match ty with
            | CType.Array _ when A.arch = `AArch64 ->
              fprintf chan "%sregister int128_t %s asm(\"%s\")%s;\n"
                indent (dump_stable_reg reg)
                (A.reg_to_string reg)
                (match init_val reg t with
                | None -> ""
                | Some v -> sprintf " = %s" (compile_val v))
            | _ ->
              fprintf chan "%sregister %s %s asm(\"%s\")%s;\n"
                indent (CType.dump ty) (dump_stable_reg reg)
                (A.reg_to_string reg)
                (match init_val reg t with
                | None -> ""
                | Some v -> sprintf " = %s" (compile_val v)))
          t.Tmpl.stable ;

        if O.cautious then begin
          dump_copies compile_out_reg compile_val compile_cpy chan
            indent env proc t
        end

      let do_dump args0 compile_val compile_addr compile_cpy compile_out_reg
          chan indent env proc t =
        let rec dump_ins k ts = match ts with
        | [] -> ()
        | t::ts ->
            begin if not O.asmcommentaslabel then
              match t.Tmpl.label with
              | Some _ ->
                  fprintf chan "\"%s_litmus_P%i_%i\\n\"\n" Tmpl.comment proc k
              | None ->
                  fprintf chan "\"%s_litmus_P%i_%i\\n%s\"\n"
                    Tmpl.comment proc k
                    (if t.Tmpl.comment then "" else "\\t")
            end ;
            fprintf chan "\"%s\\n\"\n" (Tmpl.to_string t) ;
(*
  fprintf chan "\"%-20s%c_litmus_P%i_%i\\n\\t\"\n"
  (to_string t) A.comment proc k ;
 *)
            dump_ins (k+1) ts in
        let trashed = Tmpl.trashed_regs t in
        before_dump args0
         compile_out_reg compile_val compile_cpy chan indent env proc t trashed;
        fprintf chan "asm __volatile__ (\n" ;
        fprintf chan "\"\\n\"\n" ;
        begin if O.asmcommentaslabel then
          fprintf chan "\"%s:\\n\"\n"
            (LangUtils.start_label proc)
        else
          fprintf chan "\"%s\\n\"\n"
            (LangUtils.start_comment Tmpl.comment proc)
        end ;
        begin match t.Tmpl.code with
        | [] -> fprintf chan "\"\"\n"
        | code -> dump_ins 0 code
        end ;
        begin if O.asmcommentaslabel then
          fprintf chan "\"%s:\\n\"\n"
            (LangUtils.end_label proc)
        else
          fprintf chan "\"%s\\n\\t\"\n"
            (LangUtils.end_comment Tmpl.comment proc)
        end ;
        dump_outputs args0 compile_addr compile_out_reg chan proc t trashed ;
        dump_inputs args0 compile_val chan t trashed ;
        dump_clobbers chan t  ;
        fprintf chan ");\n" ;
        after_dump compile_out_reg chan indent proc t env;
        ()

      let debug_globEnv e =
        let pp =
          List.map
            (fun (a,ty) ->
              sprintf "%s -> %s" a (SkelUtil.dump_global_type a ty))
            e in
        eprintf "ENV: [%s]\n"
          (String.concat " " pp)


      let dump chan indent env globEnv _volatileEnv proc t =

        if debug then debug_globEnv globEnv ;

        let compile_out_reg = match O.mode with
        | Mode.Std -> Tmpl.compile_out_reg
        | Mode.Kvm|Mode.PreSi ->
            fun proc reg ->
              let ty =
                try RegMap.find reg env with Not_found -> assert false in
              if CType.is_ptr ty || CType.is_pte ty then
                Tmpl.compile_presi_out_ptr_reg proc reg
              else
                Tmpl.compile_presi_out_reg proc reg in

        do_dump
          Template.no_extra_args compile_val_inline compile_addr_inline
          (fun x -> sprintf "_a->%s[_i]" (Tmpl.addr_cpy_name (Constant.as_address x) proc))
          compile_out_reg
          chan indent env proc t

      let add_pteval k = sprintf "_pteval%d" k

      let find_pteval_index p =
        let rec find_rec k = function
          | [] -> assert false
          | q::rem ->
              if PTEVal.compare p q = 0 then k
              else find_rec (k+1) rem in
        find_rec 0

      let compile_val_fun =
        let open Constant in
<<<<<<< HEAD
        fun v -> match v with
        | Symbolic {name=s;tag=None;cap=0;_} ->
=======
        fun ptevalEnv v -> match v with
        | Symbolic sym ->
            let s = Constant.pp_symbol sym in
>>>>>>> 866107e9
            sprintf "%s%s"
              (match O.memory with Memory.Direct -> "" | Memory.Indirect -> "*")
              s
        | Concrete _ -> Tmpl.dump_v v
        | ConcreteVector _ -> Tmpl.dump_v v
        | Label (p,lbl) -> OutUtils.fmt_lbl_var p lbl
        | PteVal p ->
            let idx = find_pteval_index p ptevalEnv in
            add_pteval idx
        | Tag _ -> assert false

      let compile_init_val_fun = compile_val_fun

      let compile_cpy_fun proc a = sprintf "*%s" (Tmpl.addr_cpy_name a proc)

      let extract_ptevals t =
        List.fold_left
          (fun k (_,v) -> match v with
          | Constant.PteVal p -> p::k
          | _ -> k)
          [] t.Tmpl.init

      let dump_fun chan args0 env globEnv _volatileEnv proc t =
        if debug then debug_globEnv globEnv ;
        let ptevalEnv = extract_ptevals t in
        let labels = Tmpl.get_labels t in
        let labels =
          List.map
            (fun (p,lbl) -> sprintf "ins_t *%s" (OutUtils.fmt_lbl_var p lbl))
            labels in
        let addrs_proc,ptes_proc = Tmpl.get_addrs t
        and phys_proc = Tmpl.get_phys_only t in
        let addrs =
          List.map
            (fun x ->
              let ty =
                try List.assoc x globEnv
                with Not_found -> Compile.base in
              let ty = SkelUtil.dump_global_type x ty in
              match O.memory with
              | Memory.Direct ->
                  sprintf "%s *%s" ty x
              | Memory.Indirect ->
                  sprintf "%s **%s" ty x)
            addrs_proc in
        let params0 =
          List.map
            (fun ((t,n),_) ->
              sprintf "%s %s" (CType.dump t) n)
          args0.Template.inputs in
        let ptes =
          List.map
            (fun x -> sprintf "pteval_t *%s" (Misc.add_pte x))
            ptes_proc in
        let phys =
          List.map
            (fun x -> sprintf "pteval_t %s" (Misc.add_physical x))
            phys_proc in
        let ptevals =
          List.mapi
            (fun i _ -> sprintf "pteval_t %s" (add_pteval i))
            ptevalEnv in
        let cpys =
          if O.memory = Memory.Indirect && O.cautious then
            List.map
              (fun x ->
                let ty =
                  try List.assoc x globEnv
                  with Not_found -> assert false in
                sprintf "%s **%s"
                  (CType.dump ty)
                  (Tmpl.addr_cpy_name x proc))
              addrs_proc
          else [] in
        let outs =
          List.map
            (fun x ->
              let ty =
                try RegMap.find x env
                with Not_found -> assert false in
              let x = Tmpl.dump_out_reg proc x in
              sprintf "%s *%s" (CType.dump ty) x) t.Tmpl.final in
        let params =  String.concat "," (params0@labels@addrs@ptes@phys@ptevals@cpys@outs) in
        LangUtils.dump_code_def chan true proc params ;
        do_dump
          args0
          (compile_init_val_fun ptevalEnv)
          compile_addr_fun
          (fun sym -> compile_cpy_fun proc (Constant.as_address sym))
          (fun p r  -> sprintf "*%s" (Tmpl.dump_out_reg p r))
          chan "  " env proc t ;
        fprintf chan "}\n\n" ;
        ()

      let compile_label_call (p,lbl) =
        OutUtils.(
        sprintf "&_a->%s[_i*_a->%s+_a->%s+%s]"
          (fmt_code p) (fmt_code_size p)
          (fmt_prelude p) (fmt_lbl_offset p lbl))

      let indirect_star =
        let open Memory in
        match O.memory with
        | Direct -> ""
        | Indirect -> "*"

      let compile_addr_call_std env x =
        let pp = sprintf "&_a->%s[_i]" x in
        try
          let t = List.assoc x env in
          sprintf "(%s %s*)%s" (CType.dump t) indirect_star pp
        with Not_found  -> pp

      let compile_addr_call_kvm _ x = x

      let compile_addr_call =
        let open Mode in
        match O.mode with
        | Std -> compile_addr_call_std
        | Kvm|PreSi -> compile_addr_call_kvm

      let compile_cpy_addr_call proc x =
        sprintf "&_a->%s[_i]" (Tmpl.addr_cpy_name x proc)

      let compile_out_reg_call_std proc reg =
        sprintf "&%s" (Tmpl.compile_out_reg proc reg)

      let compile_out_reg_call_kvm env proc reg =
        let ty =
          try A.RegMap.find reg env
          with Not_found -> assert false in
        sprintf "&%s"
          ((if CType.is_ptr ty ||  CType.is_pte ty then
            Tmpl.compile_presi_out_ptr_reg
          else Tmpl.compile_presi_out_reg) proc reg)

      let compile_out_reg_call env =
        let open Mode in
        match O.mode with
        | Std -> compile_out_reg_call_std
        | Kvm|PreSi -> compile_out_reg_call_kvm env

      let dump_call f_id args0
            _tr_idx chan indent env alignedEnv _volatileEnv proc t =
        let labels = List.map compile_label_call (Tmpl.get_labels t) in
        let addrs_proc,ptes = Tmpl.get_addrs t
        and phys = Tmpl.get_phys_only t in
        let addrs =
          List.map (compile_addr_call alignedEnv) addrs_proc @
          List.map OutUtils.fmt_pte_kvm ptes @
          List.map OutUtils.fmt_phy_kvm phys in
        let ptevals = extract_ptevals t in
        let ptevals =
          List.map
            (fun p ->
              let open PTEVal in
              match Misc.tr_physical p.oa with
              | None ->
                  Warn.user_error "litmus cannot handle pte initialisation with '%s'"
                    (PTEVal.pp p)
              | Some s ->
                  SkelUtil.dump_pteval_flags (OutUtils.fmt_phy_kvm s) p)
            ptevals in
        let addrs_cpy =
          if O.memory = Memory.Indirect && O.cautious then
            List.map (compile_cpy_addr_call proc) addrs_proc
          else []
        and outs = List.map (compile_out_reg_call env proc) t.Tmpl.final in
        let args =
          String.concat ","
            (args0@labels@addrs@ptevals@addrs_cpy@outs) in
        LangUtils.dump_code_call chan indent f_id args

    end<|MERGE_RESOLUTION|>--- conflicted
+++ resolved
@@ -265,12 +265,7 @@
         | Memory.Indirect ->
             List.iter
               (fun (reg,v) -> match v with
-<<<<<<< HEAD
-              | Constant.Symbolic {Constant.name=a;Constant.tag=None;
-                Constant.cap=0;_} ->
-=======
               | Constant.Symbolic a ->
->>>>>>> 866107e9
                   let cpy =  copy_name (Tmpl.tag_reg reg) in
                   fprintf chan "%svoid *%s = %s;\n" indent
                     cpy
@@ -465,14 +460,9 @@
 
       let compile_val_fun =
         let open Constant in
-<<<<<<< HEAD
-        fun v -> match v with
-        | Symbolic {name=s;tag=None;cap=0;_} ->
-=======
         fun ptevalEnv v -> match v with
         | Symbolic sym ->
             let s = Constant.pp_symbol sym in
->>>>>>> 866107e9
             sprintf "%s%s"
               (match O.memory with Memory.Direct -> "" | Memory.Indirect -> "*")
               s
