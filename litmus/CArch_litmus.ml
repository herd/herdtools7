(****************************************************************************)
(*                           the diy toolsuite                              *)
(*                                                                          *)
(* Jade Alglave, University College London, UK.                             *)
(* Luc Maranget, INRIA Paris-Rocquencourt, France.                          *)
(*                                                                          *)
(* Copyright 2017-present Institut National de Recherche en Informatique et *)
(* en Automatique and the authors. All rights reserved.                     *)
(*                                                                          *)
(* This software is governed by the CeCILL-B license under French law and   *)
(* abiding by the rules of distribution of free software. You can use,      *)
(* modify and/ or redistribute the software under the terms of the CeCILL-B *)
(* license as circulated by CEA, CNRS and INRIA at the following URL        *)
(* "http://www.cecill.info". We also give a copy in LICENSE.txt.            *)
(****************************************************************************)

module Make(O:sig val memory : Memory.t val hexa : bool val mode : Mode.t end) = struct
  module V = Int32Constant

  module type SmallBase = sig
    val base_type : CType.t

    type reg = string
    type instruction
  end

  include (CBase : SmallBase)
  module RegSet = StringSet
  module RegMap = StringMap

  let vToName =
    let open Constant in
    function
      | Concrete i -> "addr_" ^ V.Scalar.pp O.hexa i
<<<<<<< HEAD
      | Symbolic {name=s;tag=None;cap=0;_} -> s
      | Label _|Symbolic _|Tag _|ConcreteVector _ -> assert false
=======
      | Symbolic (Virtual ((s,None),_)) -> s
      | Label _|Symbolic _|Tag _|PteVal _ -> assert false
>>>>>>> 866107e9

  module Internal = struct
    type arch_reg = reg
    let pp_reg x = x
    let reg_compare = String.compare
    module G = Global_litmus
    type arch_global = G.t
    let pp_global = G.pp
    let global_compare = G.compare

    let arch = `C
  end

  include Location.Make(Internal)

  let is_pte_loc _ = false
  let parse_reg x = Some x
  let reg_compare = Internal.reg_compare

  type state = (location * V.v) list

  let debug_state st =
    String.concat " "
      (List.map
         (fun (loc,v) -> Printf.sprintf "<%s -> %s>" (pp_location loc) (V.pp_v v))
         st)

  type fullstate = (location * (TestType.t * V.v)) list

  module Out = struct
    module V = V
    include CTarget
    include OutUtils.Make(O)(V)

    let dump_init_val = dump_v
  end

  let dump_loc_tag _loc = assert false
  let location_of_addr a = Location_global (Global_litmus.Addr a)

  let arch = Internal.arch

  let rec find_in_state loc = function
    | [] -> V.zero
    | (loc2,v)::rem ->
        if location_compare loc loc2 = 0 then v
        else find_in_state loc rem

  let pp_reg x = x

  let rec count_procs = function
    | CAst.Test _::xs -> 1 + count_procs xs
    | CAst.Global _::xs -> count_procs xs
    | [] -> 0

  let typeof _ = assert false
  let features = []
end<|MERGE_RESOLUTION|>--- conflicted
+++ resolved
@@ -32,13 +32,8 @@
     let open Constant in
     function
       | Concrete i -> "addr_" ^ V.Scalar.pp O.hexa i
-<<<<<<< HEAD
-      | Symbolic {name=s;tag=None;cap=0;_} -> s
-      | Label _|Symbolic _|Tag _|ConcreteVector _ -> assert false
-=======
-      | Symbolic (Virtual ((s,None),_)) -> s
-      | Label _|Symbolic _|Tag _|PteVal _ -> assert false
->>>>>>> 866107e9
+      | Symbolic (Virtual {name=s; tag=None; cap=0;_ })-> s
+      | Label _|Symbolic _|Tag _|ConcreteVector _| PteVal _ -> assert false
 
   module Internal = struct
     type arch_reg = reg
@@ -77,6 +72,7 @@
   end
 
   let dump_loc_tag _loc = assert false
+  let dump_rloc_tag _loc = assert false
   let location_of_addr a = Location_global (Global_litmus.Addr a)
 
   let arch = Internal.arch
