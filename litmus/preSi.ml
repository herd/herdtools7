--- conflicted
+++ resolved
@@ -474,14 +474,6 @@
 (* Outcomes *)
 (************)
 
-<<<<<<< HEAD
-      let dump_loc_tag = function
-        | A.Location_reg (proc,reg) -> A.Out.dump_out_reg proc reg
-        | A.Location_global s -> s
-=======
-      let dump_loc_tag = A.dump_loc_tag
->>>>>>> 866107e9
-
       let does_pad t =
         let open CType in
         match t with
@@ -490,11 +482,13 @@
         | Base ("int"|"int32_t"|"uint32_t"|"int64_t"|"uint64_t") -> true
         | _ -> false
 
-      let dump_loc_tag_coded loc =  sprintf "%s_idx" (dump_loc_tag loc)
-
-      let choose_dump_loc_tag loc env =
-        if U.is_ptr loc env then  dump_loc_tag_coded loc
-        else  dump_loc_tag loc
+      let dump_loc_tag_coded loc =  sprintf "%s_idx" (A.dump_loc_tag loc)
+
+      let dump_rloc_tag_coded loc =  sprintf "%s_idx" (A.dump_rloc_tag loc)
+
+      let choose_dump_rloc_tag rloc env =
+        if U.is_rloc_ptr rloc env then dump_rloc_tag_coded rloc
+        else  A.dump_rloc_tag rloc
 
 (* Collected locations *)
 
@@ -506,7 +500,7 @@
           locs env
 
       let dump_outcomes env test =
-        let locs = U.get_displayed_locs test
+        let rlocs = U.get_displayed_locs test
         and faults = U.get_faults test in
         O.o "/************/" ;
         O.o "/* Outcomes */" ;
@@ -536,9 +530,9 @@
         UD.dump_vars_types test ;
         O.o "typedef struct {" ;
         let fields =
-          A.LocSet.fold
-            (fun loc k -> (U.find_type loc env,loc)::k)
-            locs [] in
+          A.RLocSet.fold
+            (fun loc k -> (U.find_rloc_type loc env,loc)::k)
+            rlocs [] in
         let rec move_rec lst fs = match lst,fs with
         | None,[] -> true,[]
         | Some f,[] -> false, [f]
@@ -549,16 +543,18 @@
             pad,f::fs in
         let pad,fields = move_rec None fields in
         List.iter
-          (fun (t,loc) ->
+          (fun (t,rloc) ->
             if CType.is_ptr t then
-              O.fi "int %s;" (dump_loc_tag_coded loc)
-            else match loc with
-            | A.Location_global a ->
+              O.fi "int %s;"
+                (dump_loc_tag_coded (ConstrGen.loc_of_rloc rloc))
+            else match rloc with
+            | ConstrGen.Loc (A.Location_global a as loc) ->
                 O.fi "%s %s;"
-                  (SkelUtil.dump_global_type (G.as_addr a) t) (dump_loc_tag loc)
+                  (SkelUtil.dump_global_type
+                     (G.as_addr a) t) (A.dump_loc_tag loc)
             | _ ->
                 O.fi "%s %s;"
-                  (CType.dump t) (dump_loc_tag loc))
+                  (CType.dump t) (A.dump_rloc_tag rloc))
           fields ;
         begin match faults with
         | [] -> ()
@@ -577,12 +573,12 @@
           if some_ptr_pte then begin
             O.o "#define SOME_PTR 1" ;
             O.o "typedef struct {" ;
-            A.LocSet.iter
-              (fun loc ->
-                let t = U.find_type loc env in
+            A.RLocSet.iter
+              (fun rloc ->
+                let t = U.find_rloc_type rloc env in
                 if CType.is_ptr t || CType.is_pte t then
-                  O.fi "%s %s;"  (CType.dump t) (dump_loc_tag loc))
-              locs ;
+                  O.fi "%s %s;"  (CType.dump t) (A.dump_rloc_tag rloc))
+              rlocs ;
             O.o "} log_ptr_t;" ;
             O.o ""
           end ;
@@ -657,20 +653,22 @@
         end ;
         O.o "/* Dump of outcome */" ;
         O.f "static void pp_log(%slog_t *p) {" (k_nkvm  "FILE *chan,") ;
-        let fmt = fmt_outcome test env locs
+        let fmt = fmt_outcome test env rlocs
         and args =
-          A.LocSet.map_list
-            (fun loc -> match U.find_type loc env with
+          A.RLocSet.map_list
+            (fun rloc -> match U.find_rloc_type rloc env with
             | Pointer _ ->
-                None,[sprintf "pretty_addr[p->%s]" (dump_loc_tag_coded loc)]
+                None,
+                [sprintf "pretty_addr[p->%s]" (dump_rloc_tag_coded rloc)]
             | Array (_,sz) ->
+                let tag = A.dump_rloc_tag rloc in
                 let rec pp_rec k =
                   if k >= sz then []
                   else
-                    sprintf "p->%s[%i]" (dump_loc_tag loc) k::pp_rec (k+1) in
+                    sprintf "p->%s[%i]" tag k::pp_rec (k+1) in
                 None,pp_rec 0
             | Base "pteval_t" ->
-                let v = sprintf "p->%s" (dump_loc_tag loc) in
+                let v = sprintf "p->%s" (A.dump_rloc_tag rloc) in
                 let fs =
                   sprintf "pretty_addr_physical[unpack_oa(%s)]" v::
                   List.map
@@ -678,8 +676,8 @@
                     ["af";"db";"dbm";"valid";"el0";] in
                 Some v,fs
             | _ ->
-                None,[sprintf "p->%s" (dump_loc_tag loc)])
-            locs in
+                None,[sprintf "p->%s" (A.dump_rloc_tag rloc)])
+            rlocs in
         let fst = ref true in
         List.iter2
           (fun (p1,p2) (as_whole,arg) ->
@@ -732,16 +730,16 @@
         end ;
         O.o "}" ;
         O.o "" ;
-        let locs = A.LocSet.elements locs in (* Now use lists *)
+        let locs = A.RLocSet.elements rlocs in (* Now use lists *)
         O.o "/* Equality of outcomes */" ;
         O.o "static int eq_log(log_t *p,log_t *q) {" ;
         O.oi "return" ;
-        let do_eq loc suf =
-          let loc = choose_dump_loc_tag loc env in
+        let do_eq rloc suf =
+          let loc = choose_dump_rloc_tag rloc env in
           O.fii "p->%s == q->%s%s" loc loc suf in
-        let do_eq_array loc suf = match U.find_type loc env with
+        let do_eq_array rloc suf = match U.find_rloc_type rloc env with
         | Array (_,sz) ->
-            let tag = choose_dump_loc_tag loc env in
+            let tag = choose_dump_rloc_tag rloc env in
             let rec pp_rec k =
               if k < sz then begin
                 let suf = if k = sz-1 then suf else " &&" in
@@ -749,7 +747,7 @@
                 pp_rec (k+1)
               end in
             pp_rec 0
-        | _ -> do_eq loc suf in
+        | _ -> do_eq rloc suf in
         let rec do_eq_faults = function
           | [] -> O.oii "1;"
           | f::fs ->
@@ -790,9 +788,10 @@
                   end
 
               module Loc = struct
-                type t = A.location
-                let compare = A.location_compare
-                let dump loc = sprintf "p->%s" (choose_dump_loc_tag loc env)
+                type location = A.location
+                type t = location ConstrGen.rloc
+                let compare = A.rlocation_compare
+                let dump rloc = sprintf "p->%s" (choose_dump_rloc_tag rloc env)
                 let dump_fatom dump a = sprintf "p->%s" (SkelUtil.dump_fatom_tag dump a)
               end
             end) in
@@ -985,12 +984,20 @@
             else c_rec (n-1) k in
         c_rec n 2
 
-      let dump_hash_def tname _env test =
-        let locs = U.get_displayed_locs test
+      let dump_hash_def tname env test =
+        let rlocs = U.get_displayed_locs test
         and faults = U.get_faults test in
         let hashsz = match Cfg.check_nstates tname with
         | Some sz -> 3*sz
-        | None -> hash_size (A.LocSet.cardinal locs) in
+        | None ->
+            let sz =
+              A.RLocSet.fold
+                (fun rloc sz ->
+                  match U.find_rloc_type rloc env with
+                  | CType.Array (_,sz0) -> sz0+sz
+                  | _ -> 1+sz)
+                rlocs 0 in
+            hash_size sz in
         let hashsz = 1+List.fold_left (fun k _ -> 2*k) hashsz faults in
         O.f "#define HASHSZ %i" hashsz ;
         O.o "" ;
@@ -1173,39 +1180,14 @@
         List.iter
           (fun a ->
             let at =  find_addr_type a env in
-<<<<<<< HEAD
-            let v = A.find_in_state (A.Location_global a) test.T.init in
-            let ins =
-              let pp_const v =
-                let open Constant in
-                let rec f v = match v with
-                | Concrete i -> A.V.Scalar.pp Cfg.hexa i
-                | ConcreteVector (_,vs) ->
-                    let pp_vs = List.map f vs in
-                    sprintf "{%s}" (String.concat "," pp_vs)
-                    (* list initializer syntax *)
-                | Symbolic {name=s;tag=None;cap=0;_} ->
-                    sprintf "(%s)_vars->%s" (CType.dump at) s
-                | Label _ ->
-                    Warn.fatal "PreSi mode cannot handle code labels (yet)"
-                | Symbolic _|Tag _ ->
-                    Warn.user_error "Litmus cannot handle tags" in
-                f v in
-              match at with
-              | Array (t,sz) ->
-                  sprintf "for (int _j = 0 ; _j < %i ; _j++) %s"
-                    sz
-                    (U.do_store (Base t) (sprintf "%s[_j]" a) (pp_const v))
-              | _ ->
-                  U.do_store at (sprintf "*%s" a) (pp_const v) in
-            O.fii "%s;" ins)
-=======
             let v = A.find_in_state (A.location_of_addr a) test.T.init in
             let pp_const v =
               let open Constant in
               match v with
               | Concrete i -> A.V.Scalar.pp Cfg.hexa i
-              | Symbolic (Virtual ((s,None),_)) ->
+              | ConcreteVector _ ->
+                  Warn.fatal "Vector used as scalar"
+              | Symbolic (Virtual {name=s; tag=None; offset=0; _}) ->
                   sprintf "(%s)_vars->%s" (CType.dump at) s
               | Label _ ->
                   Warn.fatal "PreSi mode cannot handle code labels (yet)"
@@ -1215,17 +1197,30 @@
               | PteVal _ -> assert false in
             match at with
             | Array (t,sz) ->
-                O.fii "for (int _j = 0 ; _j < %i ; _j++) {" sz ;
-                O.fiii "%s;"
-                  (U.do_store (Base t)
-                     (sprintf "%s[_j]" a) (pp_const v)) ;
-                O.oii "}" ;
-                if Cfg.is_kvm then
-                  O.fii "litmus_flush_tlb((void *)%s);" a
+                begin match v with
+                | Constant.ConcreteVector (_,ws) ->
+                    let rec init_rec k ws =
+                      if k < sz then begin
+                          let w,ws = match ws with
+                            | [] -> "0",[]
+                            | w::ws -> pp_const w,ws in
+                          O.fii "%s;"
+                            (U.do_store (Base t) (sprintf "%s[%d]" a k) w) ;
+                          init_rec (k+1) ws                          
+                        end in
+                    init_rec 0 ws
+                | _ ->
+                    O.fii "for (int _j = 0 ; _j < %i ; _j++) {" sz ;
+                    O.fiii "%s;"
+                      (U.do_store (Base t)
+                         (sprintf "%s[_j]" a) (pp_const v)) ;
+                    O.oii "}" ;
+                    if Cfg.is_kvm then
+                      O.fii "litmus_flush_tlb((void *)%s);" a
+                end
             | _ ->
                 O.fii "%s;" (U.do_store at (sprintf "*%s" a) (pp_const v)) ;
                 if Cfg.is_kvm then O.fii "litmus_flush_tlb((void *)%s);" a)
->>>>>>> 866107e9
           inits ;
 (*        eprintf "%i: INIT {%s}\n" proc (String.concat "," inits) ; *)
         (* And cache-instruct them *)
@@ -1242,8 +1237,8 @@
         let mem_map =
           let open BellInfo in
           match test.T.bellinfo with
-          | None|Some { regions=None; } -> []
-          | Some { regions=Some map } -> map in
+          | None|Some { regions=None;_} -> []
+          | Some { regions=Some map;_} -> map in
         begin match pte_init,mem_map with
         | [],[] -> ()
         | bds,_ ->
@@ -1337,52 +1332,47 @@
         end ;
 (* Collect shared locations final values, if appropriate *)
         let globs = U.get_displayed_globals test in
-        if not (StringSet.is_empty globs) then begin
+        if not (G.DisplayedSet.is_empty globs) then begin
+          let to_collect = StringSet.of_list inits in
           let to_collect =
-            StringSet.inter
-              globs
-              (StringSet.of_list inits) in
-          let to_collect =
-            A.LocSet.filter
-              (fun loc -> match loc with
-<<<<<<< HEAD
-              | A.Location_global s ->
-=======
-              | A.Location_global (G.Addr s)|A.Location_deref (G.Addr s,_) ->
->>>>>>> 866107e9
+            A.RLocSet.filter
+              (fun rloc ->
+                try
+              (* Notice: array accesses collected according to array owner *)
+                  let s = ConstrGen.loc_of_rloc (U.tr_global rloc) in
                   StringSet.mem s to_collect
-              | A.Location_reg _
-              | A.Location_global (G.Pte _|G.Phy _)|A.Location_deref((G.Pte _|G.Phy _),_) -> false)
+                with U.NotGlobal -> false)
               (U.get_displayed_locs test) in
-          A.LocSet.iter
+          A.RLocSet.iter
             (fun loc ->
-              let tag = dump_loc_tag loc in
-              match U.find_type loc env with
+              let tag = A.dump_rloc_tag loc in
+              match U.find_rloc_type loc env with
               | Array (_,sz) ->
                   O.fii
                     "for (int _j = 0 ; _j < %i ; _j++) %s[_j] = %s[_j];"
                     sz (OutUtils.fmt_presi_index tag) tag
               | _ ->
-                  O.fii "%s = *%s;"
-                    ((if U.is_ptr loc env then OutUtils.fmt_presi_ptr_index
-                    else OutUtils.fmt_presi_index) tag)
-                    tag)
+                  let lhs =
+                    (if U.is_rloc_ptr loc env then
+                       OutUtils.fmt_presi_ptr_index                    
+                     else OutUtils.fmt_presi_index) tag in
+                  O.fii "%s = *%s;" lhs tag)
             to_collect
         end ;
-        if not (StringSet.is_empty ptes && StringSet.is_empty globs) then
+        if not (StringSet.is_empty ptes && G.DisplayedSet.is_empty globs) then
           O.oii "barrier_wait(_b);" ;
         if proc = 0 then begin
           (* addresse -> code *)
-          A.LocSet.iter
-            (fun loc ->
-              if U.is_ptr loc env then
+          A.RLocSet.iter
+            (fun rloc ->
+              if U.is_rloc_ptr rloc env then
                 O.fii "%s = idx_addr((intmax_t *)%s,_vars);"
-                  (OutUtils.fmt_presi_index (dump_loc_tag_coded loc))
-                  (OutUtils.fmt_presi_ptr_index (dump_loc_tag loc))
-              else if U.is_pte loc env then
-                let src = OutUtils.fmt_presi_ptr_index (dump_loc_tag loc) in
+                  (OutUtils.fmt_presi_index (dump_rloc_tag_coded rloc))
+                  (OutUtils.fmt_presi_ptr_index (A.dump_rloc_tag rloc))
+              else if U.is_rloc_pte rloc env then
+                let src = OutUtils.fmt_presi_ptr_index (A.dump_rloc_tag rloc) in
                 O.fii "%s = pack_pte(idx_physical(%s,_vars),%s);"
-                  (OutUtils.fmt_presi_index (dump_loc_tag loc)) src src)
+                  (OutUtils.fmt_presi_index (A.dump_rloc_tag rloc)) src src)
             (U.get_displayed_locs test) ;
           (* condition *)
           let id = match test.T.filter with
