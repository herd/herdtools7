(****************************************************************************)
(*                           the diy toolsuite                              *)
(*                                                                          *)
(* Jade Alglave, University College London, UK.                             *)
(* Luc Maranget, INRIA Paris-Rocquencourt, France.                          *)
(*                                                                          *)
(* Copyright 2010-present Institut National de Recherche en Informatique et *)
(* en Automatique and the authors. All rights reserved.                     *)
(*                                                                          *)
(* This software is governed by the CeCILL-B license under French law and   *)
(* abiding by the rules of distribution of free software. You can use,      *)
(* modify and/ or redistribute the software under the terms of the CeCILL-B *)
(* license as circulated by CEA, CNRS and INRIA at the following URL        *)
(* "http://www.cecill.info". We also give a copy in LICENSE.txt.            *)
(****************************************************************************)

let debug = false

module type I = sig
  type arch_reg
  module RegSet : MySet.S with type elt = arch_reg
  module RegMap : MyMap.S with type key = arch_reg
  val arch : Archs.t
  val reg_compare : arch_reg -> arch_reg -> int
  val reg_to_string : arch_reg -> string
(* gas line comment char *)
  val comment : string
end


exception Error of string

module type Config = sig
  val memory : Memory.t
  val cautious : bool
end

module DefaultConfig = struct
  let memory = Memory.Direct
  let cautious = false
end


module type S = sig

  val comment : string
  type arch_reg

  type flow = Next | Branch of string
  type ins =
      { memo:string ; inputs:arch_reg list ;  outputs:arch_reg list;
        reg_env: (arch_reg * CType.t) list; (* Register typing [ARMv8] *)
        (* Jumps *)
        label:string option ;  branch : flow list ;
        (* A la ARM conditional execution *)
        cond: bool ;
        comment: bool; }

  val empty_ins : ins
  val get_branch : ins -> flow list

  type t = {
      init : (arch_reg * Constant.v) list ;
      addrs : string list ; (* addesses in code (eg X86) *)
      stable : arch_reg list; (* stable registers, ie must be self-allocated by gcc *)
      final : arch_reg list ;
      code : ins list;
      name : Name.t ;
    }
  val get_addrs : t -> string list
  val fmt_reg : arch_reg -> string
  val dump_label : string -> string
  val emit_label : (string -> string) -> string -> ins
  val dump_out_reg : int -> arch_reg -> string
  val dump_v : Constant.v -> string
  val addr_cpy_name : string -> int -> string

  val clean_reg : string -> string
  val tag_reg : arch_reg -> string


  val to_string : ins -> string
  val compile_out_reg : int -> arch_reg -> string
  val compile_presi_out_reg : int -> arch_reg -> string
  val compile_presi_out_ptr_reg : int -> arch_reg -> string

  module RegSet : MySet.S with type elt = arch_reg
  module RegMap : MyMap.S with type key = arch_reg

  val all_regs : t -> RegSet.t
  val trashed_regs : t -> RegSet.t
  val get_reg_env :
      (CType.t -> CType.t -> bool) -> t -> CType.t RegMap.t
end

<<<<<<< HEAD
  let get_addrs { init=init; addrs=addrs; _ } =
    let set =
      StringSet.union
        (StringSet.of_list addrs)
        (StringSet.of_list
           (List.fold_left
              (fun k (_,v) ->
                match v with Symbolic s -> s::k
                | Concrete _ -> k)
              [] init)) in
    if debug then
      eprintf "addrs: {%s}\n" (StringSet.pp_id "; " set) ;
    StringSet.elements set

  let get_stable { stable; _} = stable

  exception Internal of string
  let internal msg = raise (Internal msg)

  let error msg = raise (Error msg)


  let escape_percent s =
    Misc.map_string
      (fun c -> match c with
      | '%' -> "%%"
      | '$' -> "r"
      | _ -> String.make 1 c)
      s

  let pp_reg r = escape_percent (A.reg_to_string r)
  let fmt_reg = pp_reg

  let dump_label lbl = lbl

  let clean_reg s =
    Misc.map_string
      (fun c -> match c with
      | '%' -> ""
      | '$' -> "r"
      | _  -> String.make 1 c)
      s

  let tag_reg reg = clean_reg (A.reg_to_string reg)

  let tag_reg_ref w reg =
    sprintf "%%%s[%s]" (if w then "w" else "") (tag_reg reg)

  let dump_out_reg proc reg =
    OutUtils.fmt_out_reg
      proc
      (clean_reg (A.reg_to_string reg))

  let compile_out_reg proc reg =
    OutUtils.fmt_index (dump_out_reg proc reg)

  let compile_presi_out_reg proc reg =
    OutUtils.fmt_presi_index (dump_out_reg proc reg)

  let compile_presi_out_ptr_reg proc reg =
    OutUtils.fmt_presi_ptr_index (dump_out_reg proc reg)


  let get_reg k rs =
    try List.nth rs k
    with _ ->
      internal
        (sprintf "get_reg %i in {%s}"
           k (String.concat ","
                (List.map pp_reg rs)))

  let escape_percent s =
    let len = String.length s in
    let buff = Buffer.create 16 in
    let rec do_rec i =
      if i < len then begin
        begin match s.[i] with
        | '%' -> Buffer.add_string buff "%%"
        | c -> Buffer.add_char buff c
        end ;
        do_rec (i+1)
      end in
    do_rec 0 ; Buffer.contents buff

  let to_string t =

    let digit i =
      let c = Char.code t.memo.[i] in
      let n = c - Char.code '0' in
      if 0 <= n && n <= 2 then n
      else internal (sprintf "bad digit '%i' (%c)" n t.memo.[i])

    and substring i j =
      try String.sub t.memo i (j-i)
      with _ -> internal (sprintf "substring %i-%i" i j)

    and look_escape i =
      try String.index_from t.memo i '^'
      with
      | Not_found -> raise Not_found
      | _ -> internal (sprintf "look_escape %i" i) in


    let b = Buffer.create 20 in
    let add = Buffer.add_string b in
    let len = String.length t.memo in

    let rec do_rec i =
      if i < len then
        try
          let j = look_escape i in
          add (substring i j) ;
          let w,ty,n,nxt =
            match t.memo.[j+1] with
            | 'w' -> true,t.memo.[j+2],digit (j+3),4
            | _ -> false,t.memo.[j+1],digit (j+2),3 in
          begin match ty with
          | 'i' -> add (tag_reg_ref w (get_reg n t.inputs))
          | 'o' -> add (tag_reg_ref w (get_reg n t.outputs))
          | c -> internal (sprintf "bad escape '%c'" c)
=======
module Make(O:Config) (A:I) (V:Constant.S) =
  struct
    open Printf
    open Constant

    let comment = A.comment

    type arch_reg = A.arch_reg

    type flow = Next | Branch of string
    type ins =
        { memo:string ; inputs:arch_reg list ;  outputs:arch_reg list;
          reg_env: (arch_reg * CType.t) list; (* Register typing [ARMv8] *)
          (* Jumps *)
          label:string option ;  branch : flow list ;
          cond:bool ;
          comment:bool;}

    let empty_ins =
      { memo="" ; inputs=[]; outputs=[]; reg_env=[];
        label=None; branch=[Next]; cond=false; comment=false;}

    let get_branch  ins = ins.branch

    type t = {
        init : (arch_reg * Constant.v) list ;
        addrs : string list ;
        stable : arch_reg list;
        final : arch_reg list ;
        code : ins list;
        name : Name.t ;
      }


    let get_addrs { init=init; addrs=addrs; _ } =
      let set =
        StringSet.union
          (StringSet.of_list addrs)
          (StringSet.of_list
             (List.fold_left
                (fun k (_,v) ->
                  match v with Symbolic s -> s::k
                  | Concrete _ -> k)
                [] init)) in
      StringSet.elements set

    let get_stable { stable; _} = stable

    exception Internal of string
    let internal msg = raise (Internal msg)

    let error msg = raise (Error msg)


    let escape_percent s =
      Misc.map_string
        (fun c -> match c with
        | '%' -> "%%"
        | '$' -> "r"
        | _ -> String.make 1 c)
        s

    let pp_reg r = escape_percent (A.reg_to_string r)
    let fmt_reg = pp_reg

    let dump_label lbl = lbl

    let emit_label tr lbl =
      { empty_ins with
        memo=sprintf "%s:" (dump_label (tr lbl)) ;
        label = Some lbl ; branch=[Next] ; }

    let clean_reg s =
      Misc.map_string
        (fun c -> match c with
        | '%' -> ""
        | '$' -> "r"
        | _  -> String.make 1 c)
        s

    let tag_reg reg = clean_reg (A.reg_to_string reg)

    let tag_reg_ref w reg =
      sprintf "%%%s[%s]" (if w then "w" else "") (tag_reg reg)

    let dump_out_reg proc reg =
      OutUtils.fmt_out_reg
        proc
        (clean_reg (A.reg_to_string reg))

    let compile_out_reg proc reg =
      OutUtils.fmt_index (dump_out_reg proc reg)

    let compile_presi_out_reg proc reg =
      OutUtils.fmt_presi_index (dump_out_reg proc reg)

    let compile_presi_out_ptr_reg proc reg =
      OutUtils.fmt_presi_ptr_index (dump_out_reg proc reg)


    let get_reg k rs =
      try List.nth rs k
      with _ ->
        internal
          (sprintf "get_reg %i in {%s}"
             k (String.concat ","
                  (List.map pp_reg rs)))

    let escape_percent s =
      let len = String.length s in
      let buff = Buffer.create 16 in
      let rec do_rec i =
        if i < len then begin
          begin match s.[i] with
          | '%' -> Buffer.add_string buff "%%"
          | c -> Buffer.add_char buff c
>>>>>>> ebde5310
          end ;
          do_rec (i+1)
        end in
      do_rec 0 ; Buffer.contents buff

    let to_string t =

      let digit i =
        let c = Char.code t.memo.[i] in
        let n = c - Char.code '0' in
        if 0 <= n && n <= 2 then n
        else internal (sprintf "bad digit '%i' (%c)" n t.memo.[i])

      and substring i j =
        try String.sub t.memo i (j-i)
        with _ -> internal (sprintf "substring %i-%i" i j)

      and look_escape i =
        try String.index_from t.memo i '^'
        with
        | Not_found -> raise Not_found
        | _ -> internal (sprintf "look_escape %i" i) in


      let b = Buffer.create 20 in
      let add = Buffer.add_string b in
      let len = String.length t.memo in

      let rec do_rec i =
        if i < len then
          try
            let j = look_escape i in
            add (substring i j) ;
            match t.memo.[j+1] with
            | '^' ->
                add "^" ;
                do_rec (j+2)
            | _ ->
                let w,ty,n,nxt =
                  match t.memo.[j+1] with
                  | 'w' -> true,t.memo.[j+2],digit (j+3),4
                  | _ -> false,t.memo.[j+1],digit (j+2),3 in
                begin match ty with
                | 'i' -> add (tag_reg_ref w (get_reg n t.inputs))
                | 'o' -> add (tag_reg_ref w (get_reg n t.outputs))
                | c -> internal (sprintf "bad escape '%c'" c)
                end ;
                do_rec (j+nxt)
          with Not_found -> add (substring i len) in
      try
        if t.comment then sprintf "%s%s" A.comment (escape_percent t.memo)
        else begin
          do_rec 0  ; Buffer.contents b
        end
      with Internal msg ->
        error (sprintf "memo: %s, error: %s" t.memo msg)

    include OutUtils.Make(O)

    module RegSet = A.RegSet
    module RegMap = A.RegMap

    let all_regs t =
      let all_ins ins =
        RegSet.union (RegSet.of_list (ins.inputs@ins.outputs)) in
      List.fold_right all_ins t.code  (RegSet.of_list t.final)


    let trashed_regs t =
      let trashed_ins ins = RegSet.union (RegSet.of_list ins.outputs) in
      let all_trashed =
        List.fold_right trashed_ins t.code RegSet.empty in
      RegSet.diff all_trashed
        (RegSet.union
           (RegSet.of_list t.final)
           (RegSet.of_list t.stable))

    let get_reg_env error tst =
      let m =
        List.fold_left
          (fun m t ->
            List.fold_left
              (fun m (r,t) ->
                let t0 = RegMap.safe_find t r m in
                if (t <> t0) then begin
                  if error t t0 then begin
                    Warn.user_error
                      "Register %s has different types: <%s> and <%s>"
                      (A.reg_to_string r) (CType.dump t0) (CType.dump t)
                  end else
                    Warn.warn_always
                      "File \"%s\" Register %s has different types: <%s> and <%s>"
                      tst.name.Name.file
                      (A.reg_to_string r) (CType.dump t0) (CType.dump t)
                end ;
                RegMap.add r t m)
              m  t.reg_env)
          RegMap.empty tst.code in
      m

  end<|MERGE_RESOLUTION|>--- conflicted
+++ resolved
@@ -93,128 +93,6 @@
       (CType.t -> CType.t -> bool) -> t -> CType.t RegMap.t
 end
 
-<<<<<<< HEAD
-  let get_addrs { init=init; addrs=addrs; _ } =
-    let set =
-      StringSet.union
-        (StringSet.of_list addrs)
-        (StringSet.of_list
-           (List.fold_left
-              (fun k (_,v) ->
-                match v with Symbolic s -> s::k
-                | Concrete _ -> k)
-              [] init)) in
-    if debug then
-      eprintf "addrs: {%s}\n" (StringSet.pp_id "; " set) ;
-    StringSet.elements set
-
-  let get_stable { stable; _} = stable
-
-  exception Internal of string
-  let internal msg = raise (Internal msg)
-
-  let error msg = raise (Error msg)
-
-
-  let escape_percent s =
-    Misc.map_string
-      (fun c -> match c with
-      | '%' -> "%%"
-      | '$' -> "r"
-      | _ -> String.make 1 c)
-      s
-
-  let pp_reg r = escape_percent (A.reg_to_string r)
-  let fmt_reg = pp_reg
-
-  let dump_label lbl = lbl
-
-  let clean_reg s =
-    Misc.map_string
-      (fun c -> match c with
-      | '%' -> ""
-      | '$' -> "r"
-      | _  -> String.make 1 c)
-      s
-
-  let tag_reg reg = clean_reg (A.reg_to_string reg)
-
-  let tag_reg_ref w reg =
-    sprintf "%%%s[%s]" (if w then "w" else "") (tag_reg reg)
-
-  let dump_out_reg proc reg =
-    OutUtils.fmt_out_reg
-      proc
-      (clean_reg (A.reg_to_string reg))
-
-  let compile_out_reg proc reg =
-    OutUtils.fmt_index (dump_out_reg proc reg)
-
-  let compile_presi_out_reg proc reg =
-    OutUtils.fmt_presi_index (dump_out_reg proc reg)
-
-  let compile_presi_out_ptr_reg proc reg =
-    OutUtils.fmt_presi_ptr_index (dump_out_reg proc reg)
-
-
-  let get_reg k rs =
-    try List.nth rs k
-    with _ ->
-      internal
-        (sprintf "get_reg %i in {%s}"
-           k (String.concat ","
-                (List.map pp_reg rs)))
-
-  let escape_percent s =
-    let len = String.length s in
-    let buff = Buffer.create 16 in
-    let rec do_rec i =
-      if i < len then begin
-        begin match s.[i] with
-        | '%' -> Buffer.add_string buff "%%"
-        | c -> Buffer.add_char buff c
-        end ;
-        do_rec (i+1)
-      end in
-    do_rec 0 ; Buffer.contents buff
-
-  let to_string t =
-
-    let digit i =
-      let c = Char.code t.memo.[i] in
-      let n = c - Char.code '0' in
-      if 0 <= n && n <= 2 then n
-      else internal (sprintf "bad digit '%i' (%c)" n t.memo.[i])
-
-    and substring i j =
-      try String.sub t.memo i (j-i)
-      with _ -> internal (sprintf "substring %i-%i" i j)
-
-    and look_escape i =
-      try String.index_from t.memo i '^'
-      with
-      | Not_found -> raise Not_found
-      | _ -> internal (sprintf "look_escape %i" i) in
-
-
-    let b = Buffer.create 20 in
-    let add = Buffer.add_string b in
-    let len = String.length t.memo in
-
-    let rec do_rec i =
-      if i < len then
-        try
-          let j = look_escape i in
-          add (substring i j) ;
-          let w,ty,n,nxt =
-            match t.memo.[j+1] with
-            | 'w' -> true,t.memo.[j+2],digit (j+3),4
-            | _ -> false,t.memo.[j+1],digit (j+2),3 in
-          begin match ty with
-          | 'i' -> add (tag_reg_ref w (get_reg n t.inputs))
-          | 'o' -> add (tag_reg_ref w (get_reg n t.outputs))
-          | c -> internal (sprintf "bad escape '%c'" c)
-=======
 module Make(O:Config) (A:I) (V:Constant.S) =
   struct
     open Printf
@@ -331,7 +209,6 @@
           begin match s.[i] with
           | '%' -> Buffer.add_string buff "%%"
           | c -> Buffer.add_char buff c
->>>>>>> ebde5310
           end ;
           do_rec (i+1)
         end in
