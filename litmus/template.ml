(****************************************************************************)
(*                           the diy toolsuite                              *)
(*                                                                          *)
(* Jade Alglave, University College London, UK.                             *)
(* Luc Maranget, INRIA Paris-Rocquencourt, France.                          *)
(*                                                                          *)
(* Copyright 2010-present Institut National de Recherche en Informatique et *)
(* en Automatique and the authors. All rights reserved.                     *)
(*                                                                          *)
(* This software is governed by the CeCILL-B license under French law and   *)
(* abiding by the rules of distribution of free software. You can use,      *)
(* modify and/ or redistribute the software under the terms of the CeCILL-B *)
(* license as circulated by CEA, CNRS and INRIA at the following URL        *)
(* "http://www.cecill.info". We also give a copy in LICENSE.txt.            *)
(****************************************************************************)

let debug = false

module type I = sig
  module V : Constant.S
  type arch_reg
  module RegSet : MySet.S with type elt = arch_reg
  module RegMap : MyMap.S with type key = arch_reg
  val arch : Archs.t
  val reg_compare : arch_reg -> arch_reg -> int
  val reg_to_string : arch_reg -> string
(* gas line comment char *)
  val comment : string
end


exception Error of string

module type Config = sig
  val verbose : int
  val memory : Memory.t
  val cautious : bool
  val hexa : bool
  val mode : Mode.t
end

module DefaultConfig = struct
  let verbose = 0
  let memory = Memory.Direct
  let cautious = false
  let hexa = false
  let mode = Mode.Std
end

type extra_args =
  { trashed: string list;
    inputs: ((CType.t * string) * (string * string)) list; }

let no_extra_args = { trashed=[]; inputs=[];}

module type S = sig
  module V : Constant.S

  val comment : string
  type arch_reg

  type flow = Any | Next | Branch of string
  type ins =
      { memo:string ; inputs:arch_reg list ;  outputs:arch_reg list;
        reg_env: (arch_reg * CType.t) list; (* Register typing [ARMv8] *)
        (* Jumps *)
        label:string option ;  branch : flow list ;
        (* A la ARM conditional execution *)
        cond: bool ;
        comment: bool;
        clobbers: arch_reg list; }

  val empty_ins : ins
  val get_branch : ins -> flow list

  type t = {
      init : (arch_reg * V.v) list ;
      addrs : string list ; (* addesses in code (eg X86) *)
      ptes : string list ;  (* pte in code (eg X86) *)
      stable : arch_reg list; (* stable registers, ie must be self-allocated by gcc *)
      final : arch_reg list ;
      code : ins list;
      name : Name.t ;
      all_clobbers : arch_reg list;
      nrets : int ; (* number of return instruction in code *)
      nnops : int ; (* number of nop instruction in code *)
      ty_env :  (arch_reg * CType.t) list ;
    }

  val get_nrets : t -> int
  val get_nnops : t -> int
  val get_addrs_only : t -> string list
  val get_phys_only : t -> string list
  val get_addrs : t -> string list * string list (* addresses X ptes *)
  val get_labels : t -> (int * string) list
  val fmt_reg : arch_reg -> string
  val dump_label : string -> string
  val emit_label : (string -> string) -> string -> ins
  val dump_out_reg : int -> arch_reg -> string
  val dump_v : V.v -> string
  val dump_init_val : V.v -> string
  val addr_cpy_name : string -> int -> string

  val clean_reg : string -> string
  val tag_reg : arch_reg -> string


  val to_string : ins -> string
  val compile_out_reg : int -> arch_reg -> string
  val compile_presi_out_reg : int -> arch_reg -> string
  val compile_presi_out_ptr_reg : int -> arch_reg -> string

  module RegSet : MySet.S with type elt = arch_reg
  module RegMap : MyMap.S with type key = arch_reg

  val all_regs : t -> RegSet.t
  val trashed_regs : t -> RegSet.t
  val get_reg_env :
      (CType.t -> CType.t -> bool)-> (* fail *)
        (CType.t -> CType.t -> bool)->  (* warn *)
          t -> CType.t RegMap.t
end

module Make(O:Config)(A:I) =
  struct

    module V = A.V

    open Printf
    open Constant

    let comment = A.comment

    type arch_reg = A.arch_reg

    type flow = Any | Next | Branch of string
    type ins =
        { memo:string ; inputs:arch_reg list ;  outputs:arch_reg list;
          reg_env: (arch_reg * CType.t) list; (* Register typing [ARMv8] *)
          (* Jumps *)
          label:string option ;  branch : flow list ;
          cond:bool ;
          comment:bool;
          clobbers: arch_reg list;
        }

    let empty_ins =
      { memo="" ; inputs=[]; outputs=[]; reg_env=[];
        label=None; branch=[Next]; cond=false; comment=false;
        clobbers=[]; }

    let get_branch  ins = ins.branch

    type t = {
        init : (arch_reg * V.v) list ;
        addrs : string list ;
        ptes : string list ;
        stable : arch_reg list;
        final : arch_reg list ;
        code : ins list;
        name : Name.t ;
        all_clobbers : arch_reg list;
        nrets : int ; nnops : int ;
        ty_env :  (arch_reg * CType.t) list ;
      }


    let get_nrets t = t.nrets
    and get_nnops t = t.nnops

    let get_gen tr init addrs =
      let set =
        StringSet.union
          (StringSet.of_list addrs)
          (StringSet.of_list
             (List.fold_left
                (fun k (_,v) ->
<<<<<<< HEAD
                  let rec f v k = match v with
                  | Symbolic {Constant.name=s;_} -> s::k
                  | ConcreteVector (_,vs) ->
                      List.fold_right (fun v k -> f v k) vs k
                  | Concrete _|Label _|Tag _ -> k in
                  f v k)
=======
                  match v with
                  | Symbolic sym ->
                      begin match tr sym with
                      | Some s -> s::k
                      | None -> k
                      end
                  | Concrete _|Label _|Tag _|PteVal _ -> k)
>>>>>>> 866107e9
                [] init)) in
      StringSet.elements set

    let get_addrs_only {init; addrs; _} =
      get_gen
        (function
          | Virtual ((s,_),_) -> Some s
          | _ -> None)
        init addrs

    let get_ptes_only {init; ptes; _} =
      get_gen
        (function
          | System (PTE,s) -> Some s
          | _ -> None)
        init ptes

    let get_phys_only {init; _} =
      get_gen
        (function
          | Physical (s,_) -> Some s
          | _ -> None)
        init []

    let get_addrs t =
      get_addrs_only t,get_ptes_only t

    let get_labels { init; _} =
      List.fold_left
        (fun k (_,v) ->
          let rec f v k = match v with
          | Label (p,s) -> (p,s)::k
<<<<<<< HEAD
          | ConcreteVector (_,vs) ->
              List.fold_right (fun v k -> f v k) vs k
          | Concrete _|Symbolic _|Tag _ -> k
          in f v k)
=======
          | Concrete _|Symbolic _|Tag _|PteVal _ -> k)
>>>>>>> 866107e9
        [] init

    let get_stable { stable; _} = stable

    exception Internal of string
    let internal msg = raise (Internal msg)

    let error msg = raise (Error msg)


    let escape_percent s =
      Misc.map_string
        (fun c -> match c with
        | '%' -> "%%"
        | '$' -> "r"
        | _ -> String.make 1 c)
        s

    let pp_reg r = escape_percent (A.reg_to_string r)
    let fmt_reg = pp_reg

    let dump_label lbl = lbl

    let emit_label tr lbl =
      { empty_ins with
        memo=sprintf "%s:" (dump_label (tr lbl)) ;
        label = Some lbl ; branch=[Next] ; }

    let clean_reg s =
      Misc.map_string
        (fun c -> match c with
        | '%' -> ""
        | '$' -> "r"
        | _  -> String.make 1 c)
        s

    let tag_reg reg = clean_reg (A.reg_to_string reg)

    let tag_reg_ref w reg =
      sprintf "%%%s[%s]" (match w with Some c -> String.make 1 c | None -> "") (tag_reg reg)

    let dump_out_reg proc reg =
      OutUtils.fmt_out_reg
        proc
        (clean_reg (A.reg_to_string reg))

    let compile_out_reg proc reg =
      OutUtils.fmt_index (dump_out_reg proc reg)

    let compile_presi_out_reg proc reg =
      OutUtils.fmt_presi_index (dump_out_reg proc reg)

    let compile_presi_out_ptr_reg proc reg =
      OutUtils.fmt_presi_ptr_index (dump_out_reg proc reg)

    let get_reg k rs =
      try List.nth rs k
      with _ ->
        internal
          (sprintf "get_reg %i in {%s}"
             k (String.concat ","
                  (List.map pp_reg rs)))

    let escape_percent s =
      let len = String.length s in
      let buff = Buffer.create 16 in
      let rec do_rec i =
        if i < len then begin
          begin match s.[i] with
          | '%' -> Buffer.add_string buff "%%"
          | c -> Buffer.add_char buff c
          end ;
          do_rec (i+1)
        end in
      do_rec 0 ; Buffer.contents buff

    let to_string t =

      let digit i =
        let c = Char.code t.memo.[i] in
        let n = c - Char.code '0' in
        if 0 <= n && n <= 5 then n
        else internal (sprintf "bad digit '%i' (%c)" n t.memo.[i])

      and substring i j =
        try String.sub t.memo i (j-i)
        with _ -> internal (sprintf "substring %i-%i" i j)

      and look_escape i =
        try String.index_from t.memo i '^'
        with
        | Not_found -> raise Not_found
        | _ -> internal (sprintf "look_escape %i" i) in


      let b = Buffer.create 20 in
      let add = Buffer.add_string b in
      let len = String.length t.memo in

      let rec do_rec i =
        if i < len then
          try
            let j = look_escape i in
            add (substring i j) ;
            match t.memo.[j+1] with
            | '^' ->
                add "^" ;
                do_rec (j+2)
            | _ ->
                let c,ty,n,nxt =
                  match t.memo.[j+1] with
                  | 'w' | 'b' | 'h' | 's' | 'd' | 'q'
                    -> Some t.memo.[j+1],t.memo.[j+2],digit (j+3),4
                  | _ -> None ,t.memo.[j+1],digit (j+2),3 in
                begin match ty with
                | 'i' -> add (tag_reg_ref c (get_reg n t.inputs))
                | 'o' -> add (tag_reg_ref c (get_reg n t.outputs))
                | c -> internal (sprintf "bad escape '%c'" c)
                end ;
                do_rec (j+nxt)
          with Not_found -> add (substring i len) in
      try
        if t.comment then sprintf "%s%s" A.comment (escape_percent t.memo)
        else begin
          do_rec 0  ; Buffer.contents b
        end
      with Internal msg ->
        error (sprintf "memo: %s, error: %s" t.memo msg)

    include OutUtils.Make(O)(V)

    let dump_init_val = dump_v

    module RegSet = A.RegSet
    module RegMap = A.RegMap

    let all_regs t =
      let all_ins ins =
        RegSet.union (RegSet.of_list (ins.inputs@ins.outputs)) in
      List.fold_right all_ins t.code  (RegSet.of_list t.final)


    let trashed_regs t =
      let trashed_ins ins = RegSet.union (RegSet.of_list ins.outputs) in
      let all_trashed =
        List.fold_right trashed_ins t.code RegSet.empty in
      RegSet.diff all_trashed
        (RegSet.union
           (RegSet.of_list t.final)
           (RegSet.of_list t.stable))

    let get_reg_env error warn tst =
      let m =
        List.fold_left (fun m (r,t) -> RegMap.add r t m)
          RegMap.empty tst.ty_env in
      let m =
        List.fold_left
          (fun m t ->
            List.fold_left
              (fun m (r,t) ->
                let t0 = RegMap.safe_find t r m in
                if (t <> t0) then begin
                  if error t0 t then begin
                    Warn.user_error
                      "Register %s has different types: <%s> and <%s>"
                      (A.reg_to_string r)
                      (match t0 with
                      | CType.Array _ -> CType.debug t0
                      | _ -> CType.dump t0)
                      (match t with
                      | CType.Array _ -> CType.debug t
                      | _ -> CType.dump t)
                  end else
                    if warn t0 t
                    then
                        Warn.warn_always
                      "File \"%s\" Register %s has different types: <%s> and <%s>"
                      tst.name.Name.file
                      (A.reg_to_string r)
                      (match t0 with
                      | CType.Array _ -> CType.debug t0
                      | _ -> CType.dump t0)
                      (match t with
                      | CType.Array _ -> CType.debug t
                      | _ -> CType.dump t)
                end ;
                RegMap.add r t m)
              m  t.reg_env)
          m tst.code in
      m

  end<|MERGE_RESOLUTION|>--- conflicted
+++ resolved
@@ -175,29 +175,23 @@
           (StringSet.of_list
              (List.fold_left
                 (fun k (_,v) ->
-<<<<<<< HEAD
                   let rec f v k = match v with
-                  | Symbolic {Constant.name=s;_} -> s::k
-                  | ConcreteVector (_,vs) ->
-                      List.fold_right (fun v k -> f v k) vs k
-                  | Concrete _|Label _|Tag _ -> k in
-                  f v k)
-=======
-                  match v with
-                  | Symbolic sym ->
+                  | Symbolic sym ->                      
                       begin match tr sym with
                       | Some s -> s::k
                       | None -> k
                       end
-                  | Concrete _|Label _|Tag _|PteVal _ -> k)
->>>>>>> 866107e9
+                  | ConcreteVector (_,vs) ->
+                      List.fold_right f vs k
+                  | Concrete _|Label _|Tag _|PteVal _ -> k in
+                  f v k)
                 [] init)) in
       StringSet.elements set
 
     let get_addrs_only {init; addrs; _} =
       get_gen
         (function
-          | Virtual ((s,_),_) -> Some s
+          | Virtual {Constant.name=s;_} -> Some s
           | _ -> None)
         init addrs
 
@@ -223,14 +217,10 @@
         (fun k (_,v) ->
           let rec f v k = match v with
           | Label (p,s) -> (p,s)::k
-<<<<<<< HEAD
           | ConcreteVector (_,vs) ->
-              List.fold_right (fun v k -> f v k) vs k
-          | Concrete _|Symbolic _|Tag _ -> k
+              List.fold_right f vs k
+          | Concrete _|Symbolic _|Tag _|PteVal _ -> k
           in f v k)
-=======
-          | Concrete _|Symbolic _|Tag _|PteVal _ -> k)
->>>>>>> 866107e9
         [] init
 
     let get_stable { stable; _} = stable
