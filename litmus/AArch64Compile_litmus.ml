--- conflicted
+++ resolved
@@ -362,10 +362,12 @@
     let zr v = match v with
     | V32 -> "wzr"
     | V64 -> "xzr"
+    | V128 -> assert false
 
     let fmt v = match v with
     | V32 -> fun s -> "^w" ^ s
     | V64 -> fun s -> "^" ^ s
+    | V128 -> assert false
 
     let str_arg1 vA rA = match rA with
     | ZR -> [],zr vA ,"^i0"
@@ -379,53 +381,6 @@
 
     let store memo v rA rB kr = match v,kr with
     | V32,K 0 ->
-<<<<<<< HEAD
-        { empty_ins with
-          memo=memo ^ " ^wi0,[^i1]";
-          inputs=[rA;rB]; reg_env=[rB,voidstar;rA,word;]; }
-    | V32,K k ->
-        { empty_ins with
-          memo=memo ^ sprintf " ^wi0,[^i1,#%i]" k;
-          inputs=[rA;rB]; reg_env=[rB,voidstar;rA,word;]; }
-    | V32,RV (V32,rC) ->
-        let rC,fC = match rC with
-        | ZR -> [],"wzr"
-        | _  -> [rC],"^wi2" in
-        { empty_ins with
-          memo=memo^ sprintf " ^wi0,[^i1,%s,sxtw]" fC;
-          inputs=[rA; rB;]@rC; reg_env=add_w rC@[rB,voidstar; rA,word;]; }
-    | V64,K 0 ->
-        { empty_ins with
-          memo=memo ^ " ^i0,[^i1]";
-          inputs=[rA;rB]; reg_env=[rB,voidstar; rA,quad;]; }
-    | V64,K k ->
-        { empty_ins with
-          memo=memo ^ sprintf " ^i0,[^i1,#%i]" k;
-          inputs=[rA;rB]; reg_env=[rB,voidstar; rA,quad;]; }
-    | V64,RV (V64,rC) ->
-        let rC,fC = match rC with
-        | ZR -> [],"xzr"
-        | _  -> [rC],"^i2" in
-        { empty_ins with
-          memo=memo ^ sprintf " ^i0,[^i1,%s]" fC;
-          inputs=[rA; rB;]@rC; reg_env=add_q rC@[rB,voidstar; rA,quad;]; }
-    | V64,RV (V32,rC) ->
-        let rC,fC = match rC with
-        | ZR -> [],"wzr"
-        | _  -> [rC],"^wi2" in
-        { empty_ins with
-          memo=memo ^ sprintf " ^i0,[^i1,%s,sxtw]" fC;
-          inputs=[rA; rB;]@rC; reg_env=add_w rC@[rB,voidstar; rA,quad;]; }
-    | V32,RV (V64,rC) ->
-        let rC,fC = match rC with
-        | ZR -> [],"xzr"
-        | _  -> [rC],"^i2" in
-        { empty_ins with
-          memo=memo ^ sprintf " ^wi0,[^i1,%s]" fC;
-          inputs=[rA; rB;]@rC; reg_env=add_q rC@[rB,voidstar; rA,word;]; }
-    | V128,_
-    | _,RV (V128,_) -> assert false
-=======
         let rA,fA,fB = str_arg1 V32 rA in
         { empty_ins with
           memo=memo ^ " " ^ fA ^",["^fB^"]";
@@ -465,7 +420,9 @@
         { empty_ins with
           memo=memo ^ sprintf " %s,[%s,%s]" fA fB fC;
           inputs=rA@[rB;]@rC; reg_env=add_q rC@[rB,voidstar;]@add_w  rA; }
->>>>>>> 866107e9
+    | V128,_
+    | _,RV (V128,_) ->
+        assert false
 
     let stxr memo v r1 r2 r3 = match v with
     | V32 ->
@@ -477,10 +434,9 @@
     | V64 ->
         let r2,f2,f3 = str_arg1 V64 r2 in
         { empty_ins with
-<<<<<<< HEAD
-          memo = sprintf "%s ^wo0,^i0,[^i1]" memo ;
-          inputs = [r2;r3;];
-          outputs = [r1;]; reg_env=[r3,voidstar; r2,quad; r1,word; ]}
+          memo = sprintf "%s ^wo0,%s,[%s]" memo f2 f3;
+          inputs = r2@[r3;];
+          outputs = [r1;]; reg_env=[r3,voidstar; r1,word;]@add_q r2}
     | V128 -> assert false
 
 (* Neon Extension Load and Store *)
@@ -890,11 +846,6 @@
         inputs = [r2;r3;];
         outputs = [r1];
         reg_env = (add_128 [r1;r2;r3;])}
-=======
-          memo = sprintf "%s ^wo0,%s,[%s]" memo f2 f3;
-          inputs = r2@[r3;];
-          outputs = [r1;]; reg_env=[r3,voidstar; r1,word;]@add_q r2}
->>>>>>> 866107e9
 
 (* Compare and swap *)
     let type_of_variant = function
