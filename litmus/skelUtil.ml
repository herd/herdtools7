--- conflicted
+++ resolved
@@ -70,7 +70,7 @@
                  (add p.db "msk_db" [])))) in
     let msk = String.concat "|" msk in
     sprintf "litmus_set_pte_flags(%s,%s)" s msk
-
+    
 (* Skeleton utilities, useful for Skel and PreSi *)
 
 module Make
@@ -88,6 +88,7 @@
       val pp_env : env -> string
       val build_env : T.t -> env
       val find_type : A.location -> env -> CType.t
+      val find_rloc_type : A.rlocation -> env -> CType.t
       val find_type_align : string -> env -> CType.t option
       val is_aligned : string -> env -> bool
       val dump_mem_type : string -> CType.t -> env -> string
@@ -98,23 +99,29 @@
 
 (* Some dump`ing stuff *)
       val cast_reg_type : A.location -> string
-      val register_type : A.location ->  CType.t -> CType.t
+      val register_type : 'loc ->  CType.t -> CType.t
       val fmt_outcome_as_list :
-        T.t -> (CType.base -> string) -> A.LocSet.t -> env
+        T.t -> (CType.base -> string) -> A.RLocSet.t -> env
         -> (string * string list) list
-      val fmt_outcome : T.t -> (CType.base -> string) -> A.LocSet.t -> env -> string
+      val fmt_outcome : T.t -> (CType.base -> string) -> A.RLocSet.t -> env -> string
       val fmt_faults : A.V.v Fault.atom list -> string
 
+(* Globals *)
+      exception NotGlobal
+      val tr_global : A.rlocation -> Global_litmus.displayed
+        
 (* Locations *)
-      val get_displayed_locs : T.t -> A.LocSet.t
-      val get_displayed_globals : T.t -> StringSet.t
+      val get_displayed_locs : T.t -> A.RLocSet.t
+      val get_displayed_globals : T.t -> Global_litmus.DisplayedSet.t
       val get_displayed_ptes : T.t -> StringSet.t
-      val get_observed_locs : T.t -> A.LocSet.t
-      val get_observed_globals : T.t -> StringSet.t
+      val get_observed_locs : T.t -> A.RLocSet.t
+      val get_observed_globals : T.t -> Global_litmus.DisplayedSet.t
       val get_stabilized : T.t -> StringSet.t
       val is_ptr : A.location -> env -> bool
+      val is_rloc_ptr : A.rlocation -> env -> bool
       val ptr_in_outs : env -> T.t -> bool
       val is_pte : A.location -> env -> bool
+      val is_rloc_pte : A.rlocation -> env -> bool
       val pte_in_outs : env -> T.t -> bool
       val ptr_pte_in_outs : env -> T.t -> bool
       val get_faults : T.t -> A.V.v Fault.atom list
@@ -199,17 +206,16 @@
         try A.LocMap.find loc env
         with Not_found -> Compile.base
 
-<<<<<<< HEAD
-=======
-      let find_type loc (env,_) = match loc with
-      | A.Location_deref (s,_) ->
-          begin match do_find_type (A.Location_global s) env with
-          | CType.Array (t,_) -> CType.Base t
-          | _ -> Warn.user_error "Non array %s refered as array" (G.pp s)
-          end
-      | _ -> do_find_type loc env
-
->>>>>>> 866107e9
+      let find_rloc_type rloc (env,_ as p) =
+        let open ConstrGen in
+        match rloc with
+        | Loc loc -> find_type loc p
+        | Deref (loc,_) ->
+            begin
+              try CType.element_type (A.LocMap.find loc env)
+              with Not_found -> Compile.base
+            end      
+
       let is_aligned loc (_,env) =
         try ignore (StringMap.find loc env) ; true with Not_found -> false
 
@@ -234,12 +240,7 @@
         select_types_reg
           (function
             | A.Location_reg (q,reg) when p = q -> Some reg
-<<<<<<< HEAD
-            | A.Location_global _ | A.Location_reg _ -> None)
-=======
-            | A.Location_global _ | A.Location_reg _  -> None
-            | A.Location_deref _ -> assert false)
->>>>>>> 866107e9
+            | A.Location_global _ | A.Location_reg _  -> None)
           env
 
       let select_types f (env,_) =
@@ -252,27 +253,15 @@
       let select_global env =
         select_types
           (function
-<<<<<<< HEAD
-            | A.Location_reg _ -> None
-            | A.Location_global loc -> Some loc)
-=======
             | A.Location_reg _|A.Location_global (G.Pte _|G.Phy _) -> None
-            | A.Location_global (G.Addr a) -> Some a
-            | A.Location_deref _ -> assert false)
->>>>>>> 866107e9
+            | A.Location_global (G.Addr a) -> Some a)
           env
 
       let select_aligned env =
         select_types
           (function
-<<<<<<< HEAD
-            | A.Location_reg _ -> None
-            | A.Location_global loc ->
-=======
             | A.Location_reg _|A.Location_global (G.Pte _|G.Phy _) -> None
-            | A.Location_deref _ -> assert false
             | A.Location_global (G.Addr loc) ->
->>>>>>> 866107e9
                 if is_aligned loc env then Some loc else None)
           env
 
@@ -287,18 +276,18 @@
       let tr_out test = OutMapping.info_to_tr test.T.info
 
       let pp_loc tr_out loc =  match loc with
-<<<<<<< HEAD
-      | A.Location_reg (proc,reg) -> tr_out (sprintf "%i:%s" proc (A.pp_reg reg))
-      | A.Location_global s -> sprintf "%s" s
-
-=======
       | A.Location_reg (proc,reg) -> tr_out (sprintf "%d:%s" proc (A.pp_reg reg))
       | A.Location_global s -> G.pp s
-      | A.Location_deref (s,i) -> sprintf "%s[%d]" (G.pp s) i
->>>>>>> 866107e9
+
+      let pp_rloc tr_out rloc =
+        let open ConstrGen in
+        match rloc with
+        | Loc loc -> pp_loc tr_out loc
+        | Deref (loc,i) -> sprintf "%s[%d]" (pp_loc tr_out loc) i
+
       let register_type _loc t = t (* Systematically follow given type *)
 
-      let fmt_outcome_as_list test pp_fmt_base locs env =
+      let fmt_outcome_as_list test pp_fmt_base rlocs env =
         let tr_out = tr_out test in
         let rec pp_fmt t = match t with
         | CType.Pointer _ -> ["%s"]
@@ -312,19 +301,19 @@
             let fmts = Misc.replicate sz fmt_elt in
             let fmt = String.concat "," fmts in
             [sprintf "{%s}" fmt] in
-        A.LocSet.map_list
-          (fun loc ->
-            let pp1 = pp_loc tr_out loc
-            and pp2 = pp_fmt (register_type loc (find_type loc env)) in
+        A.RLocSet.map_list
+          (fun rloc ->
+            let pp1 = pp_rloc tr_out rloc
+            and pp2 = pp_fmt (register_type rloc (find_rloc_type rloc env)) in
             (pp1,pp2))
-          locs
+         rlocs
 
       let fmt_outcome test pp_fmt_base locs env =
         let pps = fmt_outcome_as_list test pp_fmt_base locs env in
         String.concat " "
           (List.map
              (fun (p1,p2) -> sprintf "%s=%s;" p1 (String.concat "" p2))
-             pps)
+             pps) 
 
       let fmt_faults fs =
         String.concat ""
@@ -334,35 +323,33 @@
 
 (* Locations *)
       let get_displayed_locs t =
-        A.LocSet.union
-          (T.C.locations t.T.condition)
-          (A.LocSet.of_list t.T.flocs)
-
-      let filter_globals locs =
-        A.LocSet.fold
-          (fun a k -> match a with
-<<<<<<< HEAD
-          | A.Location_global a -> StringSet.add a k
-          | A.Location_reg _ -> k)
-=======
-          | A.Location_global (G.Addr a)
-          | A.Location_deref (G.Addr a,_) -> StringSet.add a k
-          | A.Location_reg _
-          | A.Location_global (G.Pte _|G.Phy _)
-          | A.Location_deref ((G.Pte _|G.Phy _),_)
-            -> k)
-          locs StringSet.empty
+        A.RLocSet.union
+          (T.C.rlocations t.T.condition)
+          (A.RLocSet.of_list t.T.flocs)
+
+      exception NotGlobal
+
+      let tr_global =                         
+        let open ConstrGen in
+        function
+        | Loc (A.Location_global (G.Addr a)) -> Loc a
+        | Deref (A.Location_global (G.Addr a),k) -> Deref (a,k)
+        | _ -> raise NotGlobal
+
+      let filter_globals rlocs =
+        A.RLocSet.fold
+          (fun a k ->
+            try G.DisplayedSet.add (tr_global a) k
+            with NotGlobal -> k)
+          rlocs G.DisplayedSet.empty
 
       let filter_ptes locs =
-        A.LocSet.fold
-          (fun a k -> match a with
+        A.RLocSet.fold
+          (fun a k -> match ConstrGen.loc_of_rloc a with
           | A.Location_global (G.Pte a) ->  StringSet.add a k
-          | A.Location_deref (G.Pte _,_) -> assert false
           | A.Location_reg _
           | A.Location_global (G.Phy _|G.Addr _)
-          | A.Location_deref ((G.Phy _|G.Addr _),_)
             -> k)
->>>>>>> 866107e9
           locs StringSet.empty
 
       let get_displayed_globals t = filter_globals (get_displayed_locs t)
@@ -374,40 +361,56 @@
         match t.T.filter with
         | None ->  get_displayed_locs t
         | Some filter ->
-            A.LocSet.union locs (T.C.locations_prop filter)
-
+            A.RLocSet.union locs (T.C.rlocations_prop filter)
+          
       let get_observed_globals t =  filter_globals (get_observed_locs t)
 
       let get_stabilized t =
+        let rlocs = get_observed_globals t in        
         let env = build_env t in
-        StringSet.filter
-          (fun loc -> not (is_aligned loc env))
-          (get_observed_globals t)
-
-      let is_ptr loc env =
+        G.DisplayedSet.fold
+          (fun a k ->
+            let open ConstrGen in
+            match a with
+            | Loc a when not (is_aligned a env) ->
+                StringSet.add a k
+            | Loc _|Deref _ -> k)
+          rlocs StringSet.empty
+
+      let is_ptr loc env  =
         let t = find_type loc env in
         CType.is_ptr t
 
+      let is_rloc_ptr loc env  =
+        let t = find_rloc_type loc env in
+        CType.is_ptr t
+
       let ptr_in_outs env test =
         let locs = get_displayed_locs test in
-        if dbg then Printf.eprintf "locs={%s}\n" (A.LocSet.pp_str "," A.pp_location locs) ;
-        A.LocSet.exists (fun loc -> is_ptr loc env) locs
+        if dbg then Printf.eprintf "locs={%s}\n" (A.RLocSet.pp_str "," A.pp_rlocation locs) ;
+        A.RLocSet.exists
+          (fun loc -> is_rloc_ptr loc env) locs
 
       let is_pte loc env =
         let t = find_type loc env in
         CType.is_pte t
 
+      let is_rloc_pte loc env =
+        let t = find_rloc_type loc env in
+        CType.is_pte t
+
       let pte_in_outs env test =
         let locs = get_displayed_locs test in
-        A.LocSet.exists (fun loc ->is_pte loc env) locs
+        A.RLocSet.exists (fun loc -> is_rloc_pte loc env) locs
 
       let is_ptr_pte loc env =
+        let loc = ConstrGen.loc_of_rloc loc in
         let t = find_type loc env in
         CType.is_ptr t || CType.is_pte t
 
       let ptr_pte_in_outs env test =
         let locs = get_displayed_locs test in
-        A.LocSet.exists (fun loc ->is_ptr_pte loc env) locs
+        A.RLocSet.exists (fun loc ->is_ptr_pte loc env) locs
 
       let get_faults test =        
         let inc = T.C.get_faults test.T.condition
