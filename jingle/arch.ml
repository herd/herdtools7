--- conflicted
+++ resolved
@@ -307,7 +307,7 @@
 
   type parsedPseudo = A.parsedPseudo
   let instr_from_string s =
-    GenParser.call_parser "themes" (Lexing.from_string s)
+    GenParserUtils.call_parser "themes" (Lexing.from_string s)
                           P.lexer P.instr_parser
 
 end
@@ -392,19 +392,14 @@
                (fun a -> sprintf "%s;" (dump_state_atom a))
                st)
 
-
         type prop = MiscParser.prop
 
         let dump_atom a =
           let open ConstrGen in
           match a with
-<<<<<<< HEAD
           | LV (loc,v) ->
               sprintf "%s=%s"
                 (dump_rloc dump_loc loc) (ParsedConstant.pp_v v)
-=======
-          | LV (loc,v) -> dump_state_atom (loc,(TestType.TyDef,v))
->>>>>>> 866107e9
           | LL (loc1,loc2) ->
               sprintf "%s=%s" (dump_loc loc1) (MiscParser.dump_rval loc2)
           | FF f ->
