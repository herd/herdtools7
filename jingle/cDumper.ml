(****************************************************************************)
(*                           the diy toolsuite                              *)
(*                                                                          *)
(* Jade Alglave, University College London, UK.                             *)
(* Luc Maranget, INRIA Paris-Rocquencourt, France.                          *)
(*                                                                          *)
(* Copyright 2015-present Institut National de Recherche en Informatique et *)
(* en Automatique and the authors. All rights reserved.                     *)
(*                                                                          *)
(* This software is governed by the CeCILL-B license under French law and   *)
(* abiding by the rules of distribution of free software. You can use,      *)
(* modify and/ or redistribute the software under the terms of the CeCILL-B *)
(* license as circulated by CEA, CNRS and INRIA at the following URL        *)
(* "http://www.cecill.info". We also give a copy in LICENSE.txt.            *)
(****************************************************************************)
open CBase
open Printf

type pseudo = CBase.pseudo

let dump_loc = MiscParser.dump_location

let dump_state_atom a =
  MiscParser.dump_state_atom dump_loc
    ParsedConstant.pp_v a

type state = MiscParser.state

let dump_state st =
  String.concat " "
    (List.map
       (fun a -> sprintf "%s;" (dump_state_atom a))
       st)

type prop = MiscParser.prop
type constr = MiscParser.constr
let dump_atom a =
  let open ConstrGen in
  match a with
<<<<<<< HEAD
  | LV (loc,v) ->
      sprintf "%s=%s"
        (dump_rloc dump_loc loc) (ParsedConstant.pp_v v)
=======
  | LV (loc,v) -> dump_state_atom (loc,(TestType.TyDef,v))
>>>>>>> 866107e9
  | LL (loc1,loc2) ->
     sprintf "%s=%s" (dump_loc loc1) (MiscParser.dump_rval loc2)
  | FF f -> Fault.pp_fatom ParsedConstant.pp_v f

let dump_prop = ConstrGen.prop_to_string dump_atom
let dump_constr = ConstrGen.constraints_to_string dump_atom

type location = MiscParser.location
let dump_location = dump_loc


let rec fmt_io io = match io with
  | Nop -> ""
  | Instruction ins -> dump_instruction ins
  | Label (lbl,io) -> lbl ^ ": " ^ fmt_io io
  | Symbolic s -> "codevar:"^s
  | Macro (f,regs) ->
     sprintf
       "%s(%s)"
       f
        (String.concat "," (List.map pp_reg regs))

let rec unwrap_pseudo = function
  | [] -> []
  | (Instruction i)::is -> i::(unwrap_pseudo is)
  | (Label(_,p))::is -> (unwrap_pseudo [p])@(unwrap_pseudo is)
  | Nop:: is -> unwrap_pseudo is
  | _::is -> unwrap_pseudo is

let list_loc prog =
  let module LocSet =
    Set.Make(struct
	      type t = reg
	      let compare = reg_compare
	    end) in

  let rec loc s e =  expr s e
  and expr s = function
    | Const _ -> s
    | LoadReg(r) -> LocSet.add r s
    | LoadMem(l,_) -> loc s l
    | AtomicOpReturn (e1,_,e2,_,_)
    | Op(_,e1,e2) -> expr (expr s e1) e2
    | Exchange(l,e,_) -> loc (expr s e) l
    | Fetch(l,_,e,_) -> loc (expr s e) l
    | ECall (_,es) -> List.fold_left expr s es
    | AtomicAddUnless(e1,e2,e3,_)
    | CmpExchange (e1,e2,e3,_)
    | ECas (e1,e2,e3,_,_,_) -> expr (expr (expr s e1) e2) e3
    | TryLock (e,_)|IsLocked (e,_)|ExpSRCU(e,_) -> expr s e in

  let rec ins s = function
    | Seq(l,_) -> List.fold_left ins s l
    | If(c,t,Some e) -> expr (ins (ins s e) t) c
    | If(c,t,None) -> expr (ins s t) c
    | While (e,i,_) -> expr (ins s i) e
    | DeclReg (_,r) ->  LocSet.add r s
    | CastExpr e -> expr s e
    | StoreReg(_,r,e) ->  LocSet.add r (expr s e)
    | StoreMem(l,e,_) -> loc (expr s e) l
    | Lock (l,_)
    | Unlock (l,_) -> loc s l
    | PCall (_,es) ->
        List.fold_left expr s es
    | Fence _|Symb _ -> s
    | AtomicOp(e1,_,e2) -> expr (expr s e1) e2
    | InstrSRCU(e,_,None) -> expr s e
    | InstrSRCU(e,_,Some f) -> expr (expr s f) e
  in
  LocSet.elements (List.fold_left ins LocSet.empty prog)

let get_params init i = 
  let open Constant in
  List.fold_left 
    (fun a -> 
     function
     | (MiscParser.Location_reg(p,_),
<<<<<<< HEAD
   (_,Constant.Symbolic {Constant.name=s;_})) when i = p ->
	{ CAst.param_ty = CType.(Volatile (Base "int"));
=======
	(_,Symbolic (Virtual ((s,_),_)))) when i = p ->
	{ CAst.param_ty = CType.Volatile CType.word;
>>>>>>> 866107e9
	  CAst.param_name = s }::a
     | _ -> a
    ) [] init

let extract_decl init i prog =
  let rec find_v s = function
    | [] -> None
    | (MiscParser.Location_reg(n,r),(_,v))::_
	 when String.compare s r = 0
	      && n = i ->
       Some (ParsedConstant.pp_v v)
    | _::init -> find_v s init in
  let to_decl = function
    | s ->
       let aff = match find_v s init with
		| None -> ";"
		| Some s -> " = "^s^";"
       in sprintf "int %s%s" s aff
(*
    | Mem (Load (Reg s, MemOrderOrAnnot.AN [])) ->
       let aff = match find_v s init with
		| None -> ";"
		| Some s -> " = "^s^";"
       in sprintf "int* %s%s" s aff
    | _loc ->  assert false
*)
  in List.map to_decl (list_loc prog)

let code init prog =
  let open CAst in
  List.map (fun ((i,_),p) ->
	    let params = get_params init i in
	    let decls =  extract_decl init i (unwrap_pseudo p)
	    in Test { proc = i;
		   params = params;
		   body = String.concat "\n"
			   (decls@(List.map fmt_io p))
	    })
	   prog

let prog = DumpCAst.print_prog


let do_dump withinfo chan doc t =
  fprintf chan "%s %s\n" (Archs.pp arch) doc.Name.name ;
  begin match doc.Name.doc with
	| "" -> ()
	| doc -> fprintf chan "\"%s\"\n" doc
  end ;
  if withinfo then begin
	List.iter
        (fun (k,i) -> fprintf chan "%s=%s\n" k i)
        t.MiscParser.info
    end ;
  fprintf chan "\n{%s}\n\n" (dump_state  t.MiscParser.init) ;
  prog chan (code t.MiscParser.init t.MiscParser.prog) ;
  let locs =
    DumpUtils.dump_locations
<<<<<<< HEAD
      (ConstrGen.dump_rloc dump_location) t.MiscParser.locations in
=======
      dump_location ParsedConstant.pp_v t.MiscParser.locations in
>>>>>>> 866107e9
  if locs <> "" then fprintf chan "%s\n" locs ;
  begin match t.MiscParser.extra_data with
	| MiscParser.NoExtra|MiscParser.CExtra _ -> ()
	| MiscParser.BellExtra bi ->
           fprintf chan "\n%s\n" (BellInfo.pp bi)
  end ;
  fprintf chan "%s\n" (dump_constr t.MiscParser.condition) ;
  ()

let dump chan = do_dump false chan
let dump_info chan = do_dump true chan

let (@@) f k = f k
(*
let lines doc t =
  begin fun k -> sprintf "%s %s" (Archs.pp arch) doc.Name.name :: k
  end @@
  begin fun k -> match doc.Name.doc with
		   | "" -> k
		   | doc -> sprintf "\"%s\"" doc :: k
  end @@
  begin fun k ->  sprintf "{%s}" (dump_state  t.MiscParser.init) :: k
  end @@
  begin
    fun k ->
    let pp = List.map fmt_col t.MiscParser.prog in
    let pp = Misc.lines_of_prog pp in
    let pp = List.map (sprintf "%s;") pp in
    pp @ ""::k
  end @@
  begin fun k ->
	match t.MiscParser.locations with
		| [] -> k
		| locs ->
		   DumpUtils.dump_locations dump_location locs::k
  end @@
    [dump_constr t.MiscParser.condition]

 *)<|MERGE_RESOLUTION|>--- conflicted
+++ resolved
@@ -37,13 +37,9 @@
 let dump_atom a =
   let open ConstrGen in
   match a with
-<<<<<<< HEAD
   | LV (loc,v) ->
       sprintf "%s=%s"
         (dump_rloc dump_loc loc) (ParsedConstant.pp_v v)
-=======
-  | LV (loc,v) -> dump_state_atom (loc,(TestType.TyDef,v))
->>>>>>> 866107e9
   | LL (loc1,loc2) ->
      sprintf "%s=%s" (dump_loc loc1) (MiscParser.dump_rval loc2)
   | FF f -> Fault.pp_fatom ParsedConstant.pp_v f
@@ -121,13 +117,8 @@
     (fun a -> 
      function
      | (MiscParser.Location_reg(p,_),
-<<<<<<< HEAD
-   (_,Constant.Symbolic {Constant.name=s;_})) when i = p ->
-	{ CAst.param_ty = CType.(Volatile (Base "int"));
-=======
-	(_,Symbolic (Virtual ((s,_),_)))) when i = p ->
+	(_,Symbolic (Virtual {name=s;_}))) when i = p ->
 	{ CAst.param_ty = CType.Volatile CType.word;
->>>>>>> 866107e9
 	  CAst.param_name = s }::a
      | _ -> a
     ) [] init
@@ -186,11 +177,7 @@
   prog chan (code t.MiscParser.init t.MiscParser.prog) ;
   let locs =
     DumpUtils.dump_locations
-<<<<<<< HEAD
-      (ConstrGen.dump_rloc dump_location) t.MiscParser.locations in
-=======
       dump_location ParsedConstant.pp_v t.MiscParser.locations in
->>>>>>> 866107e9
   if locs <> "" then fprintf chan "%s\n" locs ;
   begin match t.MiscParser.extra_data with
 	| MiscParser.NoExtra|MiscParser.CExtra _ -> ()
