--- conflicted
+++ resolved
@@ -90,11 +90,8 @@
 \newcommand\literal[0]{\texttt{literal}}
 \newcommand\expr[0]{\texttt{expr}}
 
-<<<<<<< HEAD
 %The following node types directly correspond to their respective ASL grammar variables (non-terminals):  $\unop$, $\binop$, $\binopin$, $\binoppow$
-=======
 The following node types directly correspond to their respective ASL grammar variables (non-terminals):  $\unop$, $\binop$, $\binopin$, $\binoppow$
->>>>>>> c05bcb22
 
 \[
 %\unop = \BNOT \;|\; \NEG \;|\; \NOT
