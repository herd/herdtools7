(****************************************************************************)
(*                           the diy toolsuite                              *)
(*                                                                          *)
(* Jade Alglave, University College London, UK.                             *)
(* Luc Maranget, INRIA Paris-Rocquencourt, France.                          *)
(*                                                                          *)
(* Copyright 2015-present Institut National de Recherche en Informatique et *)
(* en Automatique and the authors. All rights reserved.                     *)
(*                                                                          *)
(* This software is governed by the CeCILL-B license under French law and   *)
(* abiding by the rules of distribution of free software. You can use,      *)
(* modify and/ or redistribute the software under the terms of the CeCILL-B *)
(* license as circulated by CEA, CNRS and INRIA at the following URL        *)
(* "http://www.cecill.info". We also give a copy in LICENSE.txt.            *)
(****************************************************************************)
(* Authors:                                                                 *)
(* Hadrien Renaud, University College London, UK.                           *)
(* Luc Maranget, INRIA Paris-Rocquencourt, France.                          *)
(* Jade Alglave, Arm Ltd and UCL, UK.                                       *)
(****************************************************************************)

open AST
open ASTUtils

let fatal_from pos = Error.fatal_from pos

(* A bit more informative than assert false *)

let fail a msg = failwith (Printf.sprintf "%s: %s" (PP.pp_pos_str a) msg)

let fail_initialise a id =
  fail a (Printf.sprintf "Cannot initialise variable %s" id)

let _warn = false
let _dbg = false

module type S = sig
  module B : Backend.S

  val run_env : (AST.identifier * B.value) list -> B.ast -> B.value B.m
  val run : B.ast -> B.value B.m
  val run_typed : B.ast -> StaticEnv.env -> B.value B.m
end

module type Config = sig
  module Instr : Instrumentation.SEMINSTR

  val type_checking_strictness : Typing.strictness
  val unroll : int
end

module Make (B : Backend.S) (C : Config) = struct
  module B = B
  module SemanticsRule = Instrumentation.SemanticsRule

  type 'a m = 'a B.m

  module EnvConf = struct
    type v = B.value
    type primitive = B.primitive

    let unroll = C.unroll
  end

  module IEnv = Env.RunTime (EnvConf)

  type env = IEnv.env
  type value_read_from = B.value * identifier * scope

  type 'a maybe_exception =
    | Normal of 'a
    | Throwing of (value_read_from * ty) option * env

  (** An intermediate result of a statement. *)
  type control_flow_state =
    | Returning of B.value list * IEnv.global
        (** Control flow interruption: skip to the end of the function. *)
    | Continuing of env  (** Normal behaviour: pass to next statement. *)

  type expr_eval_type = (B.value * env) maybe_exception m
  type stmt_eval_type = control_flow_state maybe_exception m
  type func_eval_type = (value_read_from list * IEnv.global) maybe_exception m

  (*****************************************************************************)
  (*                                                                           *)
  (*                           Monadic operators                               *)
  (*                                                                           *)
  (*****************************************************************************)

  let one = B.v_of_int 1

  (* Return *)
  (* ------ *)
  let return = B.return
  let return_normal v = Normal v |> return
  let return_continue env : stmt_eval_type = Continuing env |> return_normal

  let return_return env vs : stmt_eval_type =
    Returning (vs, env.IEnv.global) |> return_normal

  (* Bind *)
  (* ---- *)

  (* Sequential bind *)
  let ( let*| ) = B.bind_seq

  (* Data bind *)
  let ( let* ) = B.bind_data
  let ( >>= ) = B.bind_data

  (* Choice *)
  let bind_choice_m m v1 v2 = B.choice m (return v1) (return v2)
  let bind_choice v v1 v2 = bind_choice_m (return v) v1 v2

  (* Exceptions *)
  let bind_exception binder m f =
    binder m (function Normal v -> f v | Throwing _ as res -> return res)

  let bind_exception_seq m f = bind_exception B.bind_seq m f
  let ( let**| ) = bind_exception_seq
  let bind_exception_data m f = bind_exception B.bind_data m f
  let ( let** ) = bind_exception_data
  let bind_exception_ctrl m f = bind_exception B.bind_ctrl m f

  (* Continue *)
  (* [bind_continue m f] executes [f] on [m] only if [m] is [Normal (Continuing _)] *)
  let bind_continue (m : stmt_eval_type) f : stmt_eval_type =
    bind_exception_seq m @@ function
    | Continuing env -> f env
    | Returning _ as res -> return_normal res

  let ( let*> ) = bind_continue

  (* Unroll *)
  (* [bind_unroll "while" m f] executes [f] on [m] after having ticked the
     unrolling stack of [m] only if [m] is [Normal (Continuing _)] *)
  let bind_unroll loop_name (m : stmt_eval_type) f : stmt_eval_type =
    bind_continue m @@ fun env ->
    let stop, env' = IEnv.tick_decr env in
    if stop then
      B.warnT (loop_name ^ " unrolling reached limit") env >>= return_continue
    else f env'

  let bind_maybe_unroll loop_name undet =
    if undet then bind_unroll loop_name else bind_continue

  (* To give name to rules *)
  let ( |: ) = C.Instr.use_with

  (* Product parallel *)
  (* ---------------- *)
  let ( and* ) = B.prod_par

  (* Application *)
  (* ----------- *)
  let ( >=> ) m f = B.appl_data m f

  (*****************************************************************************)
  (*                                                                           *)
  (*                                Environments                               *)
  (*                                                                           *)
  (*****************************************************************************)

  (* Functions *)
  (* --------- *)

  (** [build_funcs] initialize the unique calling reference for each function
      and builds the subprogram sub-env. *)
  let build_funcs ast (funcs : IEnv.func IMap.t) =
    List.to_seq ast
    |> Seq.filter_map (fun d ->
           match d.desc with
           | D_Func func -> Some (func.name, (ref 0, func))
           | _ -> None)
    |> Fun.flip IMap.add_seq funcs

  (* Global env *)
  (* ---------- *)

  let build_global_storage env0 eval_expr base_value =
    let names =
      List.fold_left
        (fun k (name,_) -> ISet.add name k)
        ISet.empty env0 in
    let def d =
      match d.desc with
      | D_Func { name; _ }
      | D_GlobalStorage { name; _ }
      | D_TypeDecl (name, _, _) ->
          name
    in
    let use =
      let use_e e acc = use_e acc e in
      let use_ty _ty acc = acc (* TODO *) in
      fun d ->
        match d.desc with
        | D_GlobalStorage { initial_value = Some e; ty = Some ty; _ } ->
            ISet.empty |> use_e e |> use_ty ty
        | D_GlobalStorage { initial_value = None; ty = Some ty; _ } ->
            ISet.empty |> use_ty ty
        | D_GlobalStorage { initial_value = Some e; ty = None; _ } ->
            ISet.empty |> use_e e
        | D_GlobalStorage _ -> ISet.empty
        | D_TypeDecl (_, ty, s) -> use_ty ty (ISet.of_option s)
        | D_Func _ ->
            ISet.empty (* TODO: pure functions that can be used in constants? *)
    in
    let process_one_decl d =
      match d.desc with
      | D_GlobalStorage { initial_value; name; ty; _ } ->
<<<<<<< HEAD
          fun env_m ->
            let*| env = env_m in
            let* v =
              match (initial_value, ty) with
              | Some e, _ -> eval_expr env e
              | None, None -> fail_initialise d name
              | None, Some t -> base_value env t
            in
            let* () =
              match name with
              | "PSTATE" ->
                  (* No event at all for PSTATE, translated to reg NZCV.
                     Moeover, initialisation of NZCV is from
                     previous instructions, like all registers. *)
                  return ()
              | _ -> B.on_write_identifier name Scope_Global v
            in
            IEnv.declare_global name v env |> return
=======
         fun env_m ->
           if ISet.mem name names then
             env_m
           else
             let*| env = env_m in
             let* v =
               match (initial_value, ty) with
               | Some e, _ -> eval_expr env e
               | None, None -> fail_initialise d name
               | None, Some t -> base_value env t in
             let* () =
               match name with
               | "PSTATE"|"RESADDR" -> return ()
               | _ ->
                  B.on_write_identifier name Scope_Global v in
             IEnv.declare_global name v env |> return
>>>>>>> ca48d8da
      | _ -> Fun.id
    in
    dag_fold def use process_one_decl

  (** [build_genv static_env ast primitives] is the global environment before
      the start of the evaluation of [ast]. *)
  let build_genv env0 eval_expr base_value (static_env : StaticEnv.env)
      (ast : B.primitive AST.t) =
    let funcs = IMap.empty |> build_funcs ast in
    let () =
      if _dbg then
        Format.eprintf "@[<v 2>Executing in env:@ %a@.]" StaticEnv.pp_global
          static_env.global
    in
    let env =
      let open IEnv in
      let global =
        { static = static_env.StaticEnv.global; storage = Storage.empty; funcs }
      in
      { global; local = empty_scoped Scope_Global }
    in
    let env =
      List.fold_left
        (fun env (name,v) -> IEnv.declare_global name v env)
        env env0 in
    let*| env =
       build_global_storage env0 eval_expr base_value ast (return env) in
    return env.global

  (* Bind Environment *)
  (* ---------------- *)
  let discard_exception m =
    B.bind_data m @@ function
    | Normal v -> return v
    | Throwing _ -> assert false

  let bind_env m f =
    B.delay m (function
      | Normal (_v, env) -> fun m -> f (discard_exception m >=> fst, env)
      | Throwing (v, g) -> Throwing (v, g) |> return |> Fun.const)

  let ( let*^ ) = bind_env

  (*****************************************************************************)
  (*                                                                           *)
  (*                           Evaluation functions                            *)
  (*                                                                           *)
  (*****************************************************************************)

  (* Utils *)
  (* ----- *)
  let sync_list ms =
    let folder m vsm =
      let* v = m and* vs = vsm in
      return (v :: vs)
    in
    List.fold_right folder ms (return [])

  let fold_par2 fold1 fold2 acc e1 e2 =
    let*^ m1, acc = fold1 acc e1 in
    let*^ m2, acc = fold2 acc e2 in
    let* v1 = m1 and* v2 = m2 in
    return_normal ((v1, v2), acc)

  let fold_par fold acc e1 e2 = fold_par2 fold fold acc e1 e2

  let rec fold_par_list fold acc es =
    match es with
    | [] -> return_normal ([], acc)
    | e :: es ->
        let** (v, vs), acc = fold_par2 fold (fold_par_list fold) acc e es in
        return_normal (v :: vs, acc)

  let rec fold_parm_list fold acc es =
    match es with
    | [] -> return_normal ([], acc)
    | e :: es ->
        let*^ m, acc = fold acc e in
        let** ms, acc = fold_parm_list fold acc es in
        return_normal (m :: ms, acc)

  let lexpr_is_var le =
    match le.desc with LE_Var _ | LE_Ignore -> true | _ -> false

  let declare_local_identifier env x v =
    let* () = B.on_write_identifier x (IEnv.get_scope env) v in
    IEnv.declare_local x v env |> return

  let declare_local_identifier_m env x m = m >>= declare_local_identifier env x

  let declare_local_identifier_mm envm x m =
    let*| env = envm in
    declare_local_identifier_m env x m

  let assign_local_identifier env x v =
    let* () = B.on_write_identifier x (IEnv.get_scope env) v in
    IEnv.assign_local x v env |> return

  let return_identifier i = "return-" ^ string_of_int i
  let throw_identifier () = fresh_var "thrown"

  let read_value_from ((v, name, scope) : value_read_from) =
    let* () = B.on_read_identifier name scope v in
    return v

  (* Evaluation of Expressions *)
  (* ------------------------- *)

  (** [eval_expr] specifies how to evaluate an expression [e] in an environment
      [env]. More precisely, [eval_expr env e] is the monadic evaluation  of
      [e] in [env]. *)
  let rec eval_expr (env : env) (e : expr) : expr_eval_type =
    if false then Format.eprintf "@[<3>Eval@ @[%a@]@]@." PP.pp_expr e;
    match e.desc with
    | E_Literal v -> return_normal (B.v_of_literal v, env) |: SemanticsRule.Lit

    | E_Typed (e, _t) -> eval_expr env e |: SemanticsRule.TypedExpr

    | E_Var x -> (
        match IEnv.find x env with

        | Local v ->
            let* () = B.on_read_identifier x (IEnv.get_scope env) v in
            return_normal (v, env) |: SemanticsRule.ELocalVar

        | Global v ->
            let* () = B.on_read_identifier x Scope_Global v in
            return_normal (v, env) |: SemanticsRule.EGlobalVar

        | NotFound ->
          fatal_from e @@ Error.UndefinedIdentifier x |: SemanticsRule.EUndefIdent)

    | E_Binop (op, e1, e2) ->
        let** (v1, v2), env = fold_par eval_expr env e1 e2 in
        let* v = B.binop op v1 v2 in
        return_normal (v, env) |: SemanticsRule.Binop

    | E_Unop (op, e) ->
        let** v, env = eval_expr env e in
        let* v = B.unop op v |: SemanticsRule.Unop in
        return_normal (v, env)

    | E_Cond (e_cond, e1, e2) ->
        let*^ m_cond, env = eval_expr env e_cond in

        if is_simple_expr e1 && is_simple_expr e2 then
          B.bind_ctrl m_cond @@ fun v_cond ->
          let* v =
            B.ternary v_cond
              (fun () -> eval_expr_sef env e1)
              (fun () -> eval_expr_sef env e2)
          in
          return_normal (v, env) |: SemanticsRule.ECondSimple

        else
          B.bind_ctrl (bind_choice_m m_cond e1 e2) @@ eval_expr env
          |: SemanticsRule.ECond

    | E_Slice (e_bv, slices) ->
        let** (v_bv, positions), env =
          fold_par2 eval_expr eval_slices env e_bv slices
        in
        let* v = B.read_from_bitvector positions v_bv in
        return_normal (v, env) |: SemanticsRule.ESlice

    | E_Call (name, actual_args, params) ->
        let**| ms, env = eval_call (to_pos e) name env actual_args params in
        let* v =
          match ms with
          | [ m ] -> m
          | _ ->
              let* vs = sync_list ms in
              B.create_vector vs
        in
        return_normal (v, env) |: SemanticsRule.ECall

    | E_GetArray (e_array, e_index) -> (
        let** (v_array, v_index), env =
          fold_par eval_expr env e_array e_index
        in
        match B.v_to_int v_index with
        | None ->
            (* TODO: create a proper runtime error for this.
               It should be caught at type-checking, but still. *)
            fatal_from e (Error.UnsupportedExpr e_index)

        | Some i ->
            let* v = B.get_index i v_array in
            return_normal (v, env) |: SemanticsRule.EGetArray)

    | E_Record (_, e_fields) ->
        let names, fields = List.split e_fields in
        let** v_fields, env = eval_expr_list env fields in
        let* v = B.create_record (List.combine names v_fields) in
        return_normal (v, env) |: SemanticsRule.ERecord

    | E_GetField (e_record, field_name) ->
        let** v_record, env = eval_expr env e_record in
        let* v = B.get_field field_name v_record in
        return_normal (v, env) |: SemanticsRule.EGetBitField

    | E_GetFields _ ->
        fatal_from e Error.TypeInferenceNeeded |: SemanticsRule.EGetBitFields

    | E_Concat e_list ->
        let** v_list, env = eval_expr_list env e_list in
        let* v = B.concat_bitvectors v_list in
        return_normal (v, env) |: SemanticsRule.EConcat

    | E_Tuple e_list ->
        let** v_list, env = eval_expr_list env e_list in
        let* v = B.create_vector v_list in
        return_normal (v, env) |: SemanticsRule.ETuple

    | E_Unknown t ->
        let v = B.v_unknown_of_type t in
        return_normal (v, env) |: SemanticsRule.EUnknown

    | E_Pattern (e, p) ->
        let** v, env = eval_expr env e in
        let* v = eval_pattern env e v p in
        return_normal (v, env) |: SemanticsRule.EPattern

  (* Evaluation of Side-Effect-Free Expressions *)
  (* ------------------------------------------ *)

  (** [eval_expr_sef] specifies how to evaluate a side-effect-free expression
      [e] in an environment [env]. More precisely, [eval_expr_sef env e] is the
      [eval_expr env e], if e is side-effect-free. *)
  and eval_expr_sef env e : B.value m =
    eval_expr env e >>= function
    | Normal (v, _env) -> return v
    | Throwing (None, _) ->
        let msg =
          Format.asprintf
            "@[<hov 2>An exception was@ thrown@ when@ evaluating@ %a@]@."
            PP.pp_expr e
        in
        fatal_from e (Error.UnexpectedSideEffect msg)
    | Throwing (Some (_, ty), _) ->
        let msg =
          Format.asprintf
            "@[<hov 2>An exception of type @[<hv>%a@]@ was@ thrown@ when@ \
             evaluating@ %a@]@."
            PP.pp_ty ty PP.pp_expr e
        in
        fatal_from e (Error.UnexpectedSideEffect msg)

  (* Evaluation of Left-Hand-Side Expressions *)
  (* ---------------------------------------- *)

  (** [eval_lexpr version env le m] is [env[le --> m]]. *)
  and eval_lexpr ver le env m : env maybe_exception B.m =
    match le.desc with
    | LE_Ignore -> return_normal env |: SemanticsRule.LEIgnore
    | LE_Var x -> (
        let* v = m in
        match IEnv.assign x v env with
        | Local env ->
            let* () = B.on_write_identifier x (IEnv.get_scope env) v in
            return_normal env |: SemanticsRule.LELocalVar

        | Global env ->
            let* () = B.on_write_identifier x Scope_Global v in
            return_normal env |: SemanticsRule.LEGlobalVar

        | NotFound -> (
            match ver with
            | V1 ->
                fatal_from le @@ Error.UndefinedIdentifier x
                |: SemanticsRule.LEUndefIdentV1
            | V0 ->
                (* V0 first assignments promoted to local declarations *)
                declare_local_identifier env x v
                >>= return_normal |: SemanticsRule.LEUndefIdentV0))
     | LE_Slice (re_bv, slices) ->
        let*^ rm_bv, env = expr_of_lexpr re_bv |> eval_expr env in
        let*^ m_positions, env = eval_slices env slices in
        let new_m_bv =
          let* v = m and* positions = m_positions and* rv_bv = rm_bv in
          B.write_to_bitvector positions v rv_bv
        in
        eval_lexpr ver re_bv env new_m_bv |: SemanticsRule.LESlice
    | LE_SetArray (re_array, e_index) ->
        let*^ rm_array, env = expr_of_lexpr re_array |> eval_expr env in
        let*^ m_index, env = eval_expr env e_index in
        let m' =
          let* v = m and* v_index = m_index and* rv_array = rm_array in
          match B.v_to_int v_index with
          | None -> fatal_from le (Error.UnsupportedExpr e_index)
          | Some i -> B.set_index i v rv_array
        in
        eval_lexpr ver re_array env m' |: SemanticsRule.LESetArray
    | LE_SetField (re_record, field_name) ->
        let*^ rm_record, env = expr_of_lexpr re_record |> eval_expr env in
        let m' =
          let* v = m and* rv_record = rm_record in
          B.set_field field_name v rv_record
        in
        eval_lexpr ver re_record env m' |: SemanticsRule.LESetField
    | LE_SetFields _ ->
        let* () =
          let* v = m in
          Format.eprintf "@[<2>Failing on @[%a@]@ <-@ %s@]@." PP.pp_lexpr le
            (B.debug_value v);
          B.return ()
        in
        fatal_from le Error.TypeInferenceNeeded |: SemanticsRule.LESetFields
    | LE_TupleUnpack le_list ->
        (* The index-out-of-bound on the vector are done either in typing,
           either in [B.get_index]. *)
        let n = List.length le_list in
        let nmonads = List.init n (fun i -> m >>= B.get_index i) in
        multi_assign ver env le_list nmonads |: SemanticsRule.LETuple

  (* Evaluation of Expression Lists *)
  (* ------------------------------ *)
  and eval_expr_list_m env es = fold_parm_list eval_expr env es
  and eval_expr_list env es = fold_par_list eval_expr env es

  (* Evaluation of Slices *)
  (* -------------------- *)

  (** [eval_slices env slices] is the list of pair [(i_n, l_n)] that
      corresponds to the start (included) and the length of each slice in
      [slices]. *)
  and eval_slices env :
      slice list -> ((B.value * B.value) list * env) maybe_exception m =
    let eval_one env = function
      | Slice_Single e ->
          let** v, env = eval_expr env e in
          return_normal ((v, one), env)
      | Slice_Range (etop, ebot) ->
          let** (vtop, vbot), env = fold_par eval_expr env etop ebot in
          let* length = B.binop MINUS vtop vbot >>= B.binop PLUS one in
          return_normal ((vbot, length), env)
      | Slice_Star (efactor, elength) ->
          let ebot = binop MUL efactor elength in
          fold_par eval_expr env ebot elength
      | Slice_Length (ebot, elength) -> fold_par eval_expr env ebot elength
    in
    fold_par_list eval_one env

  (* Evaluation of Patterns *)
  (* ---------------------- *)

  (** [eval_pattern env pos v p] determines if [v] matches the pattern [p]. *)
  and eval_pattern env pos v : pattern -> B.value m =
    let true_ = B.v_of_literal (L_Bool true) |> return in
    let false_ = B.v_of_literal (L_Bool false) |> return in
    function
    | Pattern_All -> true_ |: SemanticsRule.PAll
    | Pattern_Any li ->
        let folder acc p =
          let* acc = acc and* b = eval_pattern env pos v p in
          B.binop BOR acc b
        in
        List.fold_left folder false_ li |: SemanticsRule.PAny
    | Pattern_Geq e -> eval_expr_sef env e >>= B.binop GEQ v |: SemanticsRule.PGeq
    | Pattern_Leq e -> eval_expr_sef env e >>= B.binop LEQ v |: SemanticsRule.PLeq
    | Pattern_Not p' -> eval_pattern env pos v p' >>= B.unop BNOT |: SemanticsRule.PNot
    | Pattern_Range (e1, e2) ->
        let* b1 = eval_expr_sef env e1 >>= B.binop GEQ v
        and* b2 = eval_expr_sef env e2 >>= B.binop LEQ v in
        B.binop BAND b1 b2 |: SemanticsRule.PRange
    | Pattern_Single e ->
        eval_expr_sef env e >>= B.binop EQ_OP v |: SemanticsRule.PSingle
    | Pattern_Mask m ->
        let bv bv = L_BitVector bv in
        let set = Bitvector.mask_set m |> bv |> B.v_of_literal
        and unset = Bitvector.mask_unset m |> bv |> B.v_of_literal
        and specified = Bitvector.mask_specified m |> bv |> B.v_of_literal in
        let* set = B.binop AND set v
        and* unset = B.unop NOT v >>= B.binop AND unset in
        B.binop OR set unset >>= B.binop EQ_OP specified |: SemanticsRule.PMask
    | Pattern_Tuple li_patterns ->
        let folderi i acc p =
          let* acc = acc
          and* b =
            let* v' = B.get_index i v in
            eval_pattern env pos v' p
          in
          B.binop BAND acc b
        in
        let folder (acc, i) p = (folderi i acc p, succ i) in
        List.fold_left folder (true_, 0) li_patterns |> fst |: SemanticsRule.PTuple

  (* Evaluation of Local Declarations *)
  (* -------------------------------- *)
  and eval_local_decl s ldi env m_init_opt : env maybe_exception m =
    match (ldi, m_init_opt) with
    | LDI_Ignore _ty, _ -> return_normal env |: SemanticsRule.LDIgnore
    | LDI_Var (x, _ty), Some m ->
        m >>= declare_local_identifier env x >>= return_normal |: SemanticsRule.LDVar
    | LDI_Var (x, Some ty), None ->
        base_value env ty
        >>= declare_local_identifier env x
        >>= return_normal |: SemanticsRule.LDTypedVar
    | LDI_Var (x, None), None -> fail_initialise s x |: SemanticsRule.LDUninitialisedVar
    | LDI_Tuple (ldis, _ty), Some m ->
        let n = List.length ldis in
        let nmonads = List.init n (fun i -> m >>= B.get_index i) in
        let folder envm ldi' vm =
          let**| env = envm in
          eval_local_decl s ldi' env (Some vm)
        in
        List.fold_left2 folder (return_normal env) ldis nmonads |: SemanticsRule.LDTuple
    | LDI_Tuple (_ldis, Some ty), None ->
        let m = base_value env ty in
        eval_local_decl s ldi env (Some m) |: SemanticsRule.LDTypedTuple
    | LDI_Tuple (ldis, None), None ->
        let folder envm ldi' =
          let**| env = envm in
          eval_local_decl s ldi' env None
        in
        List.fold_left folder (return_normal env) ldis
        |: SemanticsRule.LDUninitialisedTuple

  (* Evaluation of Statements *)
  (* ------------------------ *)

  (** [eval_stmt env s] evaluates [s] in [env]. This is either an interruption
      [Returning vs] or a continuation [env], see [eval_res]. *)
  and eval_stmt (env : env) s : stmt_eval_type =
    (if false then
       match s.desc with
       | S_Then _ -> ()
       | _ -> Format.eprintf "@[<3>Eval@ @[%a@]@]@." PP.pp_stmt s);
    match s.desc with
    | S_Pass -> return_continue env |: SemanticsRule.SPass
    | S_Assign
        ( { desc = LE_TupleUnpack les; _ },
          { desc = E_Call (name, args, named_args); _ },
          ver )
      when List.for_all lexpr_is_var les ->
        let**| ms, env = eval_call (to_pos s) name env args named_args in
        let**| env = protected_multi_assign ver env s les ms in
        return_continue env |: SemanticsRule.SAssignCall
    | S_Assign
        ({ desc = LE_TupleUnpack les; _ }, { desc = E_Tuple exprs; _ }, ver)
      when List.for_all lexpr_is_var les ->
        let**| ms, env = eval_expr_list_m env exprs in
        let**| env = protected_multi_assign ver env s les ms in
        return_continue env |: SemanticsRule.SAssignTuple
    | S_Assign (le, e, ver) ->
        let*^ m, env = eval_expr env e in
        let**| env = eval_lexpr ver le env m in
        return_continue env |: SemanticsRule.SAssign
    | S_Return (Some { desc = E_Tuple es; _ }) ->
        let**| ms, env = eval_expr_list_m env es in
        let scope = IEnv.get_scope env in
        let folder acc m =
          let*| i, vs = acc in
          let* v = m in
          let* () = B.on_write_identifier (return_identifier i) scope v in
          return (i + 1, v :: vs)
        in
        let*| _i, vs = List.fold_left folder (return (0, [])) ms in
        return_return env (List.rev vs) |: SemanticsRule.SReturnSome
    | S_Return (Some e) ->
        let** v, env = eval_expr env e in
        let* () =
          B.on_write_identifier (return_identifier 0) (IEnv.get_scope env) v
        in
        return_return env [ v ] |: SemanticsRule.SReturnOne
    | S_Return None -> return_return env [] |: SemanticsRule.SReturnNone
    | S_Then (s1, s2) ->
        let*> env = eval_stmt env s1 in
        eval_stmt env s2 |: SemanticsRule.SThen
    | S_Call (name, args, named_args) ->
        let**| returned, env = eval_call (to_pos s) name env args named_args in
        let () = assert (returned = []) in
        return_continue env |: SemanticsRule.SCall
    | S_Cond (e, s1, s2) ->
        bind_exception_ctrl (eval_expr env e) @@ fun (v, env) ->
        bind_choice v s1 s2 >>= eval_block env |: SemanticsRule.SCond
    | S_Case _ -> case_to_conds s |> eval_stmt env |: SemanticsRule.SCase
    | S_Assert e ->
        bind_exception_ctrl (eval_expr env e) @@ fun (v, env) ->
        let* b = bind_choice v true false in
        if b then return_continue env
        else fatal_from e @@ Error.AssertionFailed e |: SemanticsRule.SAssert
    | S_While (e, body) ->
        let env = IEnv.tick_push env in
        eval_loop true env e body |: SemanticsRule.SWhile
    | S_Repeat (body, e) ->
        let*> env = eval_block env body in
        let env = IEnv.tick_push_bis env in
        eval_loop false env e body |: SemanticsRule.SRepeat
    | S_For (id, e1, dir, e2, s) ->
        let* v1 = eval_expr_sef env e1 and* v2 = eval_expr_sef env e2 in
        (* By typing *)
        let undet = B.is_undetermined v1 || B.is_undetermined v2 in
        let*| env = declare_local_identifier env id v1 in
        let env = if undet then IEnv.tick_push_bis env else env in
        let*> env = eval_for undet env id v1 dir v2 s in
        let env = if undet then IEnv.tick_pop env else env in
        IEnv.remove_local id env |> return_continue |: SemanticsRule.SFor
    | S_Throw None -> return (Throwing (None, env)) |: SemanticsRule.SThrowNone
    | S_Throw (Some (e, Some t)) ->
        let** v, env = eval_expr env e in
        let name = throw_identifier () and scope = Scope_Global in
        let* () = B.on_write_identifier name scope v in
        return (Throwing (Some ((v, name, scope), t), env))
        |: SemanticsRule.SThrowSomeTyped
    | S_Throw (Some (_e, None)) ->
        fatal_from s Error.TypeInferenceNeeded |: SemanticsRule.SThrowSome
    | S_Try (s, catchers, otherwise_opt) ->
        let s_m = eval_block env s in
        eval_catchers env catchers otherwise_opt s_m |: SemanticsRule.STry
    | S_Decl (_ldk, ldi, Some e) ->
        let*^ m, env = eval_expr env e in
        let**| env = eval_local_decl s ldi env (Some m) in
        return_continue env |: SemanticsRule.SDeclSome
    | S_Decl (_dlk, ldi, None) ->
        let**| env = eval_local_decl s ldi env None in
        return_continue env |: SemanticsRule.SDeclNone
    | S_Debug e ->
        let* v = eval_expr_sef env e in
        let () =
          Format.eprintf "@[@<2>%a:@ @[%a@]@ ->@ %s@]@." PP.pp_pos e PP.pp_expr
            e (B.debug_value v)
        in
        return_continue env |: SemanticsRule.SDebug

  (* Evaluation of Blocks *)
  (* -------------------- *)
  and eval_block env stm =
    let block_env = IEnv.push_scope env in
    let*> block_env' = eval_stmt block_env stm in
    IEnv.pop_scope env block_env' |> return_continue |: SemanticsRule.Block

  (* Evaluation of while and repeat loops *)
  (* ------------------------------------ *)
  and eval_loop is_while env e_cond body : stmt_eval_type =
    (* Name for warn messages. *)
    let loop_name = if is_while then "While loop" else "Repeat loop" in
    (* Continuation in the positive case. *)
    let loop env =
      let*> env1 = eval_block env body in
      eval_loop is_while env1 e_cond body
    in
    (* First we evaluate the condition *)
    let*^ cond_m, env = eval_expr env e_cond in
    (* Depending if we are in a while or a repeat, we invert that condition. *)
    let cond_m = if is_while then cond_m else cond_m >>= B.unop BNOT in
    (* If needs be, we tick the unrolling stack before looping. *)
    B.delay cond_m @@ fun cond cond_m ->
    let binder = bind_maybe_unroll loop_name (B.is_undetermined cond) in
    (* Real logic: if condition is validated, we loop, otherwise we continue to
       the next statement. *)
    B.bind_ctrl (bind_choice_m cond_m loop return_continue)
    @@ binder (return_continue env)
    |: SemanticsRule.Loop

  (* Evaluation of for loops *)
  (* ----------------------- *)
  and eval_for undet (env : env) index_name v_start dir v_end body :
      stmt_eval_type =
    (* Evaluate the condition: "Is the for loop terminated?" *)
    let cond_m =
      let op = match dir with Up -> LT | Down -> GT in
      let* () = B.on_read_identifier index_name (IEnv.get_scope env) v_start in
      B.binop op v_end v_start
    in
    (* Increase the loop counter *)
    let step env index_name v_start dir =
      let op = match dir with Up -> PLUS | Down -> MINUS in
      let* () = B.on_read_identifier index_name (IEnv.get_scope env) v_start in
      let* v_step = B.binop op v_start one in
      let* env = assign_local_identifier env index_name v_step in
      return (v_step, env)
    in
    (* Continuation in the positive case. *)
    let loop env =
      bind_maybe_unroll "For loop" undet (eval_block env body) @@ fun env1 ->
      let*| v_step, env2 = step env1 index_name v_start dir in
      eval_for undet env2 index_name v_step dir v_end body
    in
    (* Real logic: if condition is validated, we continue to the next
       statement, otherwise we loop. *)
    B.bind_ctrl (bind_choice_m cond_m return_continue loop) @@ fun kont ->
    kont env |: SemanticsRule.For

  (* Evaluation of Catchers *)
  (* ---------------------- *)
  and eval_catchers env catchers otherwise_opt s_m : stmt_eval_type =
    (* rethrow_implicit handles the implicit throwing logic, that is for
       statement like:
          try throw_my_exception ()
          catch
            when MyException => throw;
          end
       It edits the thrown value only in the case of an implicit throw and
       we have a explicitely thrown exception in the context. More formally:
       [rethrow_implicit to_throw m] is:
         - [m] if [m] is [Normal _]
         - [m] if [m] is [Throwing (Some _, _)]
         - [Throwing (Some to_throw, g)] if  [m] is [Throwing (None, g)] *)
    let rethrow_implicit (v, v_ty) res =
      B.bind_seq res @@ function
      | Throwing (None, env_throw1) ->
          Throwing (Some (v, v_ty), env_throw1) |> return
      | _ -> res
    in
    (* [catcher_matches t c] returns true if the catcher [c] match the raised
       exception type [t]. *)
    let catcher_matches =
      let static_env = { StaticEnv.empty with global = env.global.static } in
      fun v_ty (_e_name, e_ty, _stmt) ->
        Types.type_satisfies static_env v_ty e_ty
    in
    (* Main logic: *)
    (* If an explicit throw has been made in the [try] block: *)
    B.bind_seq s_m @@ function
    | Normal _ | Throwing (None, _) -> s_m |: SemanticsRule.CatchNoThrow
    | Throwing (Some (v, v_ty), env_throw) -> (
        (* We compute the environment in which to compute the catch statements. *)
        let env1 =
          if IEnv.same_scope env env_throw then env_throw
          else { local = env.local; global = env_throw.global }
        in
        match List.find_opt (catcher_matches v_ty) catchers with
        (* If any catcher matches the exception type: *)
        | Some catcher -> (
            match catcher with
            | None, _e_ty, s ->
                eval_block env1 s
                |> rethrow_implicit (v, v_ty)
                |: SemanticsRule.Catch
            | Some name, _e_ty, s ->
                (* If the exception is declared to be used in the catcher, we
                   update the environment before executing [s]. *)
                let*| env2 =
                  read_value_from v |> declare_local_identifier_m env1 name
                in
                (let*> env3 = eval_block env2 s in
                 IEnv.remove_local name env3 |> return_continue)
                |> rethrow_implicit (v, v_ty)
                |: SemanticsRule.CatchNamed)
        | None -> (
            (* Otherwise we try to execute the otherwise statement, or we
               return the exception. *)
            match otherwise_opt with
            | Some s ->
                eval_block env1 s
                |> rethrow_implicit (v, v_ty)
                |: SemanticsRule.CatchOtherwise
            | None -> s_m |: SemanticsRule.CatchNone))

  (* Evaluation of Function Calls *)
  (* ---------------------------- *)

  (** [eval_call pos name env args named_args] evaluate the call to function
      [name] with arguments [args] and parameters [named_args] *)
  and eval_call pos name env args named_args =
    let names, nargs = List.split named_args in
    let** (vargs, nargs), env = fold_par eval_expr_list_m env args nargs in
    let nargs = List.combine names nargs in
    let**| ms, global = eval_func env.global name pos vargs nargs in
    let ms = List.map read_value_from ms and env = { env with global } in
    return_normal (ms, env)

  (* Evaluation of Functions *)
  (* ----------------------- *)

  (** [eval_func genv name pos actual_args params] evaluate the function named [name]
      in the global environment [genv], with [actual_args] the actual arguments, and
      [params] the parameters deduced by type equality. *)
  and eval_func (genv : IEnv.global) name pos (actual_args : B.value m list)
      params : func_eval_type =
    match IMap.find_opt name genv.funcs with
    | None ->
        fatal_from pos @@ Error.UndefinedIdentifier name |: SemanticsRule.FUndefIdent
    | Some (r, { body = SB_Primitive body; _ }) ->
        let scope = Scope_Local (name, !r) in
        let () = incr r in
        let* ms = body actual_args in
        let _, vsm =
          List.fold_right
            (fun m (i, acc) ->
              let x = return_identifier i in
              let m' =
                let*| v =
                  let* v = m in
                  let* () = B.on_write_identifier x scope v in
                  return (v, x, scope)
                and* vs = acc in
                return (v :: vs)
              in
              (i + 1, m'))
            ms
            (0, return [])
        in
        let*| vs = vsm in
        return_normal (vs, genv) |: SemanticsRule.FPrimitive
    | Some (_, { args = arg_decls; _ })
      when List.compare_lengths actual_args arg_decls <> 0 ->
        fatal_from pos
        @@ Error.BadArity (name, List.length arg_decls, List.length actual_args)
        |: SemanticsRule.FBadArity
    | Some (r, { body = SB_ASL body; args = arg_decls; _ }) ->
        (let () = if false then Format.eprintf "Evaluating %s.@." name in
         let scope = Scope_Local (name, !r) in
         let () = incr r in
         let env1 = IEnv.{ global = genv; local = empty_scoped scope } in
         let one_arg envm (x, _) m = declare_local_identifier_mm envm x m in
         let env2 =
           List.fold_left2 one_arg (return env1) arg_decls actual_args
         in
         let one_narg envm (x, m) =
           let*| env = envm in
           if IEnv.mem x env then return env
           else declare_local_identifier_m env x m
         in
         let*| env3 = List.fold_left one_narg env2 params in
         let**| res = eval_stmt env3 body in
         let () =
           if false then Format.eprintf "Finished evaluating %s.@." name
         in
         match res with
         | Continuing env4 -> return_normal ([], env4.global)
         | Returning (xs, ret_genv) ->
             let vs =
               List.mapi (fun i v -> (v, return_identifier i, scope)) xs
             in
             return_normal (vs, ret_genv))
        |: SemanticsRule.FCall

  (** [multi_assign env [le_1; ... ; le_n] [m_1; ... ; m_n]] is
      [env[le_1 --> m_1] ... [le_n --> m_n]]. *)
  and multi_assign ver env les monads : env maybe_exception m =
    let folder envm le vm =
      let**| env = envm in
      eval_lexpr ver le env vm
    in
    List.fold_left2 folder (return_normal env) les monads

  (** As [multi_assign], but checks that [les] and [monads] have the same
      length. *)
  and protected_multi_assign ver env pos les monads : env maybe_exception m =
    if List.compare_lengths les monads != 0 then
      fatal_from pos
      @@ Error.BadArity
           ("tuple construction", List.length les, List.length monads)
    else multi_assign ver env les monads

  (* Base Value *)
  (* ---------- *)
  and base_value env t =
    let t_struct = Types.get_structure (IEnv.to_static env) t in
    let lit v = B.v_of_literal v |> return in
    match t_struct.desc with
    | T_Bool -> L_Bool true |> lit
    | T_Bits (BitWidth_Constraints (Constraint_Exact e :: _), _)
    | T_Bits (BitWidth_Constraints (Constraint_Range (e, _) :: _), _)
    | T_Bits (BitWidth_SingleExpr e, _) ->
        let* v = eval_expr_sef env e in
        let length =
          match B.v_to_int v with
          | None -> fatal_from t (Error.UnsupportedExpr e)
          | Some i -> i
        in
        L_BitVector (Bitvector.zeros length) |> lit
    | T_Bits (BitWidth_ConstrainedFormType _, _) ->
        Error.fatal_from t
          (Error.NotYetImplemented "Base value of type-constrained bitvectors.")
    | T_Bits (BitWidth_Constraints [], _) ->
        Error.fatal_from t
          (Error.NotYetImplemented "Base value of under-constrained bitvectors.")
    | T_Enum li ->
        IMap.find (List.hd li) env.global.static.constants_values |> lit
    | T_Int None | T_Int (Some []) -> L_Int Z.zero |> lit
    | T_Int (Some (Constraint_Exact e :: _))
    | T_Int (Some (Constraint_Range (e, _) :: _)) ->
        eval_expr_sef env e
    | T_Named _ -> assert false
    | T_Real -> L_Real Q.zero |> lit
    | T_Exception fields | T_Record fields ->
        List.map
          (fun (name, t_field) ->
            let* v = base_value env t_field in
            return (name, v))
          fields
        |> sync_list >>= B.create_record
    | T_String ->
        Error.fatal_from t
          (Error.NotYetImplemented "Base value of string types.")
    | T_Tuple li ->
        List.map (base_value env) li |> sync_list >>= B.create_vector
    | T_Array (e_length, ty) ->
        let* v = base_value env ty and* length = eval_expr_sef env e_length in
        let length =
          match B.v_to_int length with
          | None -> Error.fatal_from t (Error.UnsupportedExpr e_length)
          | Some i -> i
        in
        List.init length (Fun.const v) |> B.create_vector


  let run_typed_env env (ast : B.ast) (static_env : StaticEnv.env) : B.value m =
    let*| env = build_genv env eval_expr_sef base_value static_env ast in
    let*| res = eval_func env "main" dummy_annotated [] [] in
    match res with
    | Normal ([ v ], _genv) -> read_value_from v
    | Normal _ -> Error.(fatal_unknown_pos (MismatchedReturnValue "main"))
    | Throwing (v_opt, _genv) ->
        let msg =
          match v_opt with
          | None -> "implicitely thrown out of a try-catch."
          | Some ((v, _, _scope), ty) ->
              Format.asprintf "%a %s" PP.pp_ty ty (B.debug_value v)
        in
        Error.fatal_unknown_pos (Error.UncaughtException msg)

<<<<<<< HEAD
  let run (ast : B.ast) : B.value m =
=======
  let run_typed ast env = run_typed_env [] ast env

  (** Main entry point for the Interpreter, [run ast primitives] type-annotate
      [ast], build a global environment and then evaluate the "main" function
      in it. *)
  let run_env (env : (AST.identifier * B.value) list) (ast : B.ast) : B.value m =
>>>>>>> ca48d8da
    let ast = Builder.with_stdlib ast in
    let ast, static_env =
      Typing.type_check_ast C.type_checking_strictness ast StaticEnv.empty
    in
    let () =
      if false then Format.eprintf "@[<v 2>Typed AST:@ %a@]@." PP.pp_t ast
    in
    run_typed_env env ast static_env

  let run ast = run_env [] ast

end<|MERGE_RESOLUTION|>--- conflicted
+++ resolved
@@ -208,26 +208,6 @@
     let process_one_decl d =
       match d.desc with
       | D_GlobalStorage { initial_value; name; ty; _ } ->
-<<<<<<< HEAD
-          fun env_m ->
-            let*| env = env_m in
-            let* v =
-              match (initial_value, ty) with
-              | Some e, _ -> eval_expr env e
-              | None, None -> fail_initialise d name
-              | None, Some t -> base_value env t
-            in
-            let* () =
-              match name with
-              | "PSTATE" ->
-                  (* No event at all for PSTATE, translated to reg NZCV.
-                     Moeover, initialisation of NZCV is from
-                     previous instructions, like all registers. *)
-                  return ()
-              | _ -> B.on_write_identifier name Scope_Global v
-            in
-            IEnv.declare_global name v env |> return
-=======
          fun env_m ->
            if ISet.mem name names then
              env_m
@@ -244,7 +224,6 @@
                | _ ->
                   B.on_write_identifier name Scope_Global v in
              IEnv.declare_global name v env |> return
->>>>>>> ca48d8da
       | _ -> Fun.id
     in
     dag_fold def use process_one_decl
@@ -1060,16 +1039,9 @@
         in
         Error.fatal_unknown_pos (Error.UncaughtException msg)
 
-<<<<<<< HEAD
-  let run (ast : B.ast) : B.value m =
-=======
   let run_typed ast env = run_typed_env [] ast env
-
-  (** Main entry point for the Interpreter, [run ast primitives] type-annotate
-      [ast], build a global environment and then evaluate the "main" function
-      in it. *)
+  
   let run_env (env : (AST.identifier * B.value) list) (ast : B.ast) : B.value m =
->>>>>>> ca48d8da
     let ast = Builder.with_stdlib ast in
     let ast, static_env =
       Typing.type_check_ast C.type_checking_strictness ast StaticEnv.empty
