--- conflicted
+++ resolved
@@ -40,7 +40,7 @@
     val (>>=) : 'a t -> ('a -> 'b t) -> ('b) t
     val (>>==) : 'a t -> ('a -> 'b t) -> ('b) t (* Output event stay in first arg *)
     val (>>*=) : 'a t -> ('a -> 'b t) -> ('b) t
-    val exch : 'a t -> 'a t -> ('a -> 'b t) ->  ('a -> 'b t) ->  ('b * 'b) t
+    val exch : 'a t -> 'a t -> ('a -> 'b t) ->  ('a -> 'c t) ->  ('b * 'c) t
     val linux_exch :
         'loc t -> 'v t -> ('loc -> 'w t) -> ('loc -> 'v -> unit t) -> 'w t
     val amo : Op.op ->
@@ -98,46 +98,19 @@
     val read_loc : bool -> (A.location -> A.V.v -> E.action) ->
       A.location -> A.inst_instance_id -> A.V.v t
 
-<<<<<<< HEAD
-    val read_mixed : bool -> MachSize.sz ->
-      (MachSize.sz -> A.location -> A.V.v -> E.action) ->
-        A.V.v ->  A.inst_instance_id -> A.V.v t
-
-    val write_PA_tag :
-      (MachSize.sz -> A.location -> A.V.v -> E.action) ->
-        A.V.v -> A.V.v ->  A.inst_instance_id -> unit t
-
-    val get_alloc_tag : A.V.v -> A.V.v t
-(*    val get_pa_tag : A.location -> A.V.v t *)
-
-    val get_alloc_tag_val :
-      (MachSize.sz -> A.location -> A.V.v -> E.action) ->
-        A.V.v -> A.inst_instance_id -> A.V.v t
-
-(*    val get_pa_tag_val :
-      (MachSize.sz -> A.location -> A.V.v -> E.action) ->
-        A.location -> A.inst_instance_id -> A.V.v t *)
-
-    val set_tag :
-      (MachSize.sz -> A.location -> A.V.v -> E.action) ->
-        A.V.v -> A.V.v ->  A.inst_instance_id -> unit t
-
-    val write_mixed : MachSize.sz ->
-      (MachSize.sz -> A.location -> A.V.v -> E.action) ->
-        A.V.v -> A.V.v ->  A.inst_instance_id -> unit t
-=======
     module Mixed :
     functor (SZ : ByteSize.S) -> sig
+
       val read_mixed : bool ->MachSize.sz ->
         (MachSize.sz -> A.location -> A.V.v -> E.action) ->
           A.V.v ->  A.inst_instance_id -> A.V.v t
 
       val write_mixed : MachSize.sz ->
-        (MachSize.sz -> A.location -> A.V.v -> E.action) ->
-          A.V.v -> A.V.v ->  A.inst_instance_id -> unit t
->>>>>>> d8a4d0c6
+      (MachSize.sz -> A.location -> A.V.v -> E.action) ->
+        A.V.v -> A.V.v ->  A.inst_instance_id -> unit t
 
       val initwrites : (A.location * A.V.v) list -> A.size_env -> unit t
+
     end
 
    (* mk_singleton_es a ii:
