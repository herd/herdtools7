--- conflicted
+++ resolved
@@ -147,9 +147,8 @@
     val tooFar : string -> 'a -> 'a t
     val tooFarcode : string -> 'a -> 'a code
 
-<<<<<<< HEAD
     (**********************************************************)
-    (* A few action instruction insance -> monad constructors *)
+    (* A few action instruction instance -> monad constructors *)
     (**********************************************************)
     val mk_singleton_es : E.action -> A.inst_instance_id -> unit t
     val mk_singleton_es_success : E.action -> A.inst_instance_id -> unit t
@@ -159,13 +158,12 @@
     (****************)
     (* Basic monads *)
     (****************)
-=======
+
         (* read_loc is_data mk_action loc ii
            for each value v that could be read,
            make an event structure comprising a single event with
            instruction id "ii", and action "mk_action v loc".
            is_data charaterizes the data port of a store *)
->>>>>>> 866107e9
 
     (* Read, the first, boolean, argument identifies a store data port *)
     val read_loc : bool -> (A.location -> A.V.v -> E.action) ->
