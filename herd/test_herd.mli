(****************************************************************************)
(*                           the diy toolsuite                              *)
(*                                                                          *)
(* Jade Alglave, University College London, UK.                             *)
(* Luc Maranget, INRIA Paris-Rocquencourt, France.                          *)
(*                                                                          *)
(* Copyright 2010-present Institut National de Recherche en Informatique et *)
(* en Automatique and the authors. All rights reserved.                     *)
(*                                                                          *)
(* This software is governed by the CeCILL-B license under French law and   *)
(* abiding by the rules of distribution of free software. You can use,      *)
(* modify and/ or redistribute the software under the terms of the CeCILL-B *)
(* license as circulated by CEA, CNRS and INRIA at the following URL        *)
(* "http://www.cecill.info". We also give a copy in LICENSE.txt.            *)
(****************************************************************************)

(** Litmus tests *)
type proc_info = (string * int list) list

<<<<<<< HEAD
type ('prog,'nice_prog,'start,'state, 'size_env, 'type_env, 'prop, 'loc, 'locset) t =
=======
type ('prog,'nice_prog,'start,'state, 'size_env, 'prop, 'loc, 'locset, 'fset) t =
>>>>>>> 866107e9
    {
     arch : Archs.t ;
     name : Name.t ;
     info : MiscParser.info ;
     program : 'prog ;
     nice_prog : 'nice_prog ;
     start_points : 'start ;
     init_state : 'state ; size_env : 'size_env ; type_env : 'type_env ;
     filter : 'prop option ;
     cond : 'prop ConstrGen.constr ;
<<<<<<< HEAD
     flocs : 'loc ConstrGen.rloc list ;
=======
     flocs : 'loc list ; ffaults : 'fset;
>>>>>>> 866107e9
     observed : 'locset ;
     displayed : 'locset ;
     extra_data : MiscParser.extra_data ;
     access_size : MachSize.sz list ;
     proc_info : proc_info ;
   }

val simple_name :
<<<<<<< HEAD
    ('prog,'nice_prog,'start,'state,'size_env,'type_env,'prop,'loc,'locset) t -> string
val readable_name :
    ('prog,'nice_prog,'start,'state,'size_env,'type_env,'prop,'loc,'locset) t -> string
val very_readable_name :
    ('prog,'nice_prog,'start,'state,'size_env,'type_env,'prop,'loc,'locset) t -> string
val basename :
    ('prog,'nice_prog,'start,'state,'size_env,'type_env,'prop,'loc,'locset) t -> string
=======
    ('prog,'nice_prog,'start,'state,'size_env,'prop,'loc,'locset,'fset) t -> string
val readable_name :
    ('prog,'nice_prog,'start,'state,'size_env,'prop,'loc,'locset,'fset) t -> string
val very_readable_name :
    ('prog,'nice_prog,'start,'state,'size_env,'prop,'loc,'locset,'fset) t -> string
val basename :
    ('prog,'nice_prog,'start,'state,'size_env,'prop,'loc,'locset,'fset) t -> string
>>>>>>> 866107e9


module Make(A:Arch_herd.S) : sig

  type result =
      (A.program,
       A.nice_prog,
       A.start_points,
       A.state,
       A.size_env,
       A.type_env,
       A.prop,
       A.location,
<<<<<<< HEAD
       A.RLocSet.t
=======
       A.LocSet.t,
       A.FaultAtomSet.t
>>>>>>> 866107e9
      ) t

  val build : Name.t -> A.pseudo MiscParser.t -> result

  val find_our_constraint : result -> A.constr

  (* needed to interpret bell *)
  val empty_test : result

end<|MERGE_RESOLUTION|>--- conflicted
+++ resolved
@@ -17,11 +17,10 @@
 (** Litmus tests *)
 type proc_info = (string * int list) list
 
-<<<<<<< HEAD
-type ('prog,'nice_prog,'start,'state, 'size_env, 'type_env, 'prop, 'loc, 'locset) t =
-=======
-type ('prog,'nice_prog,'start,'state, 'size_env, 'prop, 'loc, 'locset, 'fset) t =
->>>>>>> 866107e9
+type
+  ('prog,'nice_prog,'start,'state,
+   'size_env, 'type_env,
+   'prop,'loc,'locset,'fset) t =
     {
      arch : Archs.t ;
      name : Name.t ;
@@ -32,11 +31,8 @@
      init_state : 'state ; size_env : 'size_env ; type_env : 'type_env ;
      filter : 'prop option ;
      cond : 'prop ConstrGen.constr ;
-<<<<<<< HEAD
      flocs : 'loc ConstrGen.rloc list ;
-=======
-     flocs : 'loc list ; ffaults : 'fset;
->>>>>>> 866107e9
+     ffaults : 'fset;
      observed : 'locset ;
      displayed : 'locset ;
      extra_data : MiscParser.extra_data ;
@@ -45,24 +41,24 @@
    }
 
 val simple_name :
-<<<<<<< HEAD
-    ('prog,'nice_prog,'start,'state,'size_env,'type_env,'prop,'loc,'locset) t -> string
+  ('prog,'nice_prog,'start,'state,
+   'size_env,'type_env,
+   'prop,'loc,'locset,'fset) t -> string
+
 val readable_name :
-    ('prog,'nice_prog,'start,'state,'size_env,'type_env,'prop,'loc,'locset) t -> string
+  ('prog,'nice_prog,'start,'state,
+   'size_env,'type_env,
+   'prop,'loc,'locset,'fset) t -> string
+  
 val very_readable_name :
-    ('prog,'nice_prog,'start,'state,'size_env,'type_env,'prop,'loc,'locset) t -> string
+  ('prog,'nice_prog,'start,'state,
+   'size_env,'type_env,
+   'prop,'loc,'locset,'fset) t -> string
+
 val basename :
-    ('prog,'nice_prog,'start,'state,'size_env,'type_env,'prop,'loc,'locset) t -> string
-=======
-    ('prog,'nice_prog,'start,'state,'size_env,'prop,'loc,'locset,'fset) t -> string
-val readable_name :
-    ('prog,'nice_prog,'start,'state,'size_env,'prop,'loc,'locset,'fset) t -> string
-val very_readable_name :
-    ('prog,'nice_prog,'start,'state,'size_env,'prop,'loc,'locset,'fset) t -> string
-val basename :
-    ('prog,'nice_prog,'start,'state,'size_env,'prop,'loc,'locset,'fset) t -> string
->>>>>>> 866107e9
-
+  ('prog,'nice_prog,'start,'state,
+   'size_env,'type_env,
+   'prop,'loc,'locset,'fset) t -> string
 
 module Make(A:Arch_herd.S) : sig
 
@@ -75,12 +71,8 @@
        A.type_env,
        A.prop,
        A.location,
-<<<<<<< HEAD
-       A.RLocSet.t
-=======
-       A.LocSet.t,
+       A.RLocSet.t,
        A.FaultAtomSet.t
->>>>>>> 866107e9
       ) t
 
   val build : Name.t -> A.pseudo MiscParser.t -> result
