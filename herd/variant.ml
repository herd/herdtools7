--- conflicted
+++ resolved
@@ -56,14 +56,9 @@
   ["success";"instr";"specialx0";"normw";"acqrelasfence";"backcompat";
    "fullscdepend";"splittedrmw";"switchdepscwrite";"switchdepscresult";"lrscdiffok";
    "mixed";"dontcheckmixed";"weakpredicated"; "memtag";
-<<<<<<< HEAD
-   "tagcheckprecise"; "tagcheckunprecise"; "toofar"; "morello"; "deps"; "instances"; ]
-=======
    "tagcheckprecise"; "tagcheckunprecise"; "precise"; "imprecise";
-   "toofar"; "deps"; "instances"; "ptebranch"; "pte2"; "pte-squared";
+   "toofar"; "deps"; "morello"; "instances"; "ptebranch"; "pte2"; "pte-squared";
    "exp"; ]
-
->>>>>>> 866107e9
 
 let parse s = match Misc.lowercase s with
 | "success" -> Some Success
