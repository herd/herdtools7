(****************************************************************************)
(*                           the diy toolsuite                              *)
(*                                                                          *)
(* Jade Alglave, University College London, UK.                             *)
(* Luc Maranget, INRIA Paris-Rocquencourt, France.                          *)
(*                                                                          *)
(* Copyright 2015-present Institut National de Recherche en Informatique et *)
(* en Automatique and the authors. All rights reserved.                     *)
(*                                                                          *)
(* This software is governed by the CeCILL-B license under French law and   *)
(* abiding by the rules of distribution of free software. You can use,      *)
(* modify and/ or redistribute the software under the terms of the CeCILL-B *)
(* license as circulated by CEA, CNRS and INRIA at the following URL        *)
(* "http://www.cecill.info". We also give a copy in LICENSE.txt.            *)
(****************************************************************************)
module Make (Conf:Sem.Config)(V:Value.S)
    =
  struct

    module C = CArch_herd.Make(Conf.PC)(V)
    module Act = CAction.Make(C)
    include SemExtra.Make(Conf)(C)(Act)
    let barriers = []
    let isync = None

(****************************)
(* Build semantics function *)
(****************************)

    let (>>=) = M.(>>=)
    let (>>*=) = M.(>>*=)
    let (>>|) = M.(>>|)
    let (>>::) = M.(>>::)
    let (>>!) = M.(>>!)
    let (>>>) = M.(>>>)
    let (>>>>) = M.(>>>>)

    module MOorAN = MemOrderOrAnnot
    let a_once = ["once"]
    let a_noreturn = ["noreturn"]
    let an_once = MOorAN.AN a_once
    let a_mb = ["mb"]
    let a_rb_dep = ["rb_dep"]
    let no_mo = MOorAN.AN []
    let mo_as_anmo mo = MOorAN.MO mo

    let read_loc is_data mo =
      M.read_loc is_data (fun loc v -> Act.Access (Dir.R, loc, v, mo, false))

    let read_exchange is_data vstored mo =
      M.read_loc is_data (fun loc v -> Act.RMW (loc,v,vstored,mo))

    let read_reg is_data r ii =
      read_loc is_data no_mo (A.Location_reg (ii.A.proc,r)) ii

    let read_mem is_data mo a =
      read_loc is_data mo (A.Location_global a)

    let read_mem_atomic is_data a loc =
      M.read_loc is_data
        (fun loc v -> Act.Access (Dir.R, loc, v, MOorAN.AN a, true))
        (A.Location_global loc)


    let write_loc mo loc v ii =
      M.mk_singleton_es (Act.Access (Dir.W, loc, v, mo, false)) ii >>! v

    let write_reg r v ii = write_loc no_mo (A.Location_reg (ii.A.proc,r)) v ii
    let write_mem mo a  = write_loc mo (A.Location_global a)
    let write_mem_atomic a loc v ii =
      M.mk_singleton_es
        (Act.Access (Dir.W, A.Location_global loc, v, MOorAN.AN a, true)) ii >>! v

    let fetch_op op v mo loc =
      M.fetch op v (fun v vstored -> Act.RMW (loc,v,vstored,mo))

    let mk_fence_a a ii = M.mk_fence (Act.Fence  (MOorAN.AN a)) ii
    let mk_mb ii =  mk_fence_a a_mb ii
    let mk_rb_dep ii =   mk_fence_a a_rb_dep ii

    let xchg is_data rloc re a ii =
      let add_mb = match a with
      | ["mb"] -> true | _ -> false in
      let aw = match a with
      | ["release"] -> a
      | _ -> ["once";]
      and ar = match a with
      | ["acquire"] -> a
      | _ -> ["once";] in
      let rmem = fun loc -> read_mem_atomic is_data ar loc ii
      and wmem = fun loc v -> write_mem_atomic aw loc v ii >>! () in
      let exch = M.linux_exch rloc re rmem wmem in
      if add_mb then
        mk_fence_a a ii >>*=
        fun () -> exch >>*=
          fun v -> mk_fence_a a ii >>! v
      else exch

    let atomic_pair_allowed e1 e2 = match e1.E.iiid, e2.E.iiid with
    | Some i1,Some i2 -> i1 == i2
    | _,_ -> false

    let linux_lock loc ii =
      M.mk_singleton_es
        (Act.Lock (A.Location_global loc,Act.LockLinux Dir.R)) ii >>*= fun () ->
          M.mk_singleton_es
            (Act.Lock (A.Location_global loc,Act.LockLinux Dir.W)) ii

    let rec build_semantics_expr is_data e ii : V.v M.t = match e with
    | C.Const v ->
        M.unitT (V.maybevToV v)

    | C.LoadReg r -> read_reg is_data r ii
    | C.LoadMem(loc,mo) ->
        let open MemOrderOrAnnot in
        (match mo with
        | AN [] | MO _ -> build_semantics_expr is_data loc ii
        | AN (_::_) ->  begin match loc with
          | C.LoadMem (loc,AN []) ->
              build_semantics_expr is_data loc ii
          | _ ->
              Warn.user_error "Bad __load argument: %s"
                (C.dump_expr loc) end) >>=
        fun l ->
          begin match mo with
          | AN [("deref"|"lderef")]   ->
              read_mem is_data an_once l ii >>*=
              fun v -> mk_rb_dep ii >>! v
          | _ ->
              read_mem is_data mo l ii
          end

    | C.TryLock (_,C.MutexC11) -> assert false
    | C.TryLock (loc,C.MutexLinux) ->
        build_semantics_expr is_data loc ii >>=
        fun l ->
          M.altT
            (linux_lock l ii >>! V.one)
            (M.mk_singleton_es (Act.TryLock (A.Location_global l)) ii >>! V.zero)

    | C.Op(op,e1,e2) ->
        (build_semantics_expr is_data e1 ii >>|
        build_semantics_expr is_data e2 ii) >>= fun (v1,v2) ->
          M.op op v1 v2

    | C.Exchange(l,e,(MOorAN.AN a)) ->
        let re = build_semantics_expr true e ii
        and rloc =  build_semantics_expr false l ii in
        xchg is_data rloc re a ii


    | C.Exchange(l,e,MOorAN.MO mo) ->
        (build_semantics_expr true e ii >>|
        build_semantics_expr false l ii)
          >>= (fun (v,l) ->
            read_exchange is_data v mo (A.Location_global l) ii)

    | C.CmpExchange (eloc,eold,enew,a) ->
        let add_mb r = match a with
        | ["mb"] ->
            mk_mb ii >>*= fun () -> r >>*= fun v -> mk_mb ii >>! v
        | _ -> r in
        let mloc =  build_semantics_expr false eloc ii
        and mold =  build_semantics_expr true eold ii in
        M.altT
          (let r =
            let mnew = build_semantics_expr true enew ii
            and rmem vloc =
              read_mem_atomic true
                (match a with ["acquire"] -> a | _ -> a_once)
                vloc ii
            and wmem vloc w =
              write_mem_atomic
                (match a with ["release"] -> a | _ -> a_once)
                vloc w ii >>! () in
            M.linux_cmpexch_ok mloc mold mnew rmem wmem M.assign in
          add_mb r)
          (M.linux_cmpexch_no mloc mold
             (fun vloc -> read_mem_atomic true a_once vloc ii)
             M.neqT)
    | C.Fetch(l,op,e,mo) ->
        (build_semantics_expr true e ii >>|
        build_semantics_expr false l ii)
          >>= (fun (v,l) ->
            fetch_op op v mo (A.Location_global l) ii)


    | C.ECas(obj,exp,des,success,failure,strong) ->
        (* Obtain location of "expected" value *)
        build_semantics_expr false exp ii >>= fun loc_exp ->
          (* Obtain location of object *)
          build_semantics_expr false obj ii >>= fun loc_obj ->
            (* Non-atomically read the value at "expected" location *)
            read_mem true no_mo loc_exp ii >>*= fun v_exp ->
              (* Non-deterministic choice *)
              M.altT
                (read_mem true (mo_as_anmo failure) loc_obj ii >>*= fun v_obj ->
                  (* For "strong" cas: fail only when v_obj != v_exp *)
                  (if strong then M.neqT v_obj v_exp else M.unitT ()) >>= fun () ->
                    (* Non-atomically write that value into the "expected" location *)
                    write_mem no_mo loc_exp v_obj ii >>!
                    V.zero)
                (* Obtain "desired" value *)
                (build_semantics_expr true des ii >>= fun v_des ->
                  (* Do RMW action on "object", to change its value from "expected"
                     to "desired", using memory order "success" *)
                  M.mk_singleton_es
                    (Act.RMW (A.Location_global loc_obj,v_exp,v_des,success)) ii >>!
                  V.one)


    | C.AtomicOpReturn (eloc,op,e,ret,a) ->
        begin match a with
        | ["mb"] ->
            mk_mb ii >>*=
            fun () -> build_atomic_op ret a_once a_once eloc op e ii >>*=
              fun v -> mk_mb ii >>! v
        | _ ->
            build_atomic_op ret
              (match a with ["acquire"] -> a | _ -> a_once)
              (match a with ["release"] -> a | _ -> a_once)
              eloc op e ii
        end
    | C.AtomicAddUnless (eloc,ea,eu,retbool) ->
        (* read arguments *)
        let mloc = build_semantics_expr false eloc ii
        and mu =  build_semantics_expr true eu ii
        and mrmem loc =
          read_mem_atomic true a_once loc ii in
        M.altT
          (let r =
            M.linux_add_unless_ok mloc (build_semantics_expr true ea ii)
              mu mrmem
              (fun loc v -> write_mem_atomic a_once loc v ii >>! ())
              M.neqT M.add (if retbool then Some V.one else None) in
          mk_mb ii >>*= fun () -> r >>*= fun v ->
            mk_mb ii >>! v)
          (M.linux_add_unless_no mloc mu mrmem M.assign (if retbool then Some V.zero else None))
    | C.ECall (f,_) -> Warn.fatal "Macro call %s in CSem" f

    and build_atomic_op ret a_read a_write eloc op e ii =
      build_semantics_expr true e ii >>|
      (build_semantics_expr false eloc ii >>=
       fun loc ->
         (read_mem_atomic true a_read loc ii >>| M.unitT loc)) >>=
      (fun (v,(vloc,loc)) ->
        M.op op vloc v >>=
        fun w ->
          match ret with
          | C.OpReturn -> prerr_endline "coucou" ;
              write_mem_atomic a_write loc w ii
          | C.FetchOp  -> write_mem_atomic a_write loc w ii >>! vloc)

    let zero = SymbConstant.intToV 0

    let build_cond e ii =
      let open Op in
      let e = match e with
      | C.Op ((Lt|Gt|Eq|Ne|Le|Ge),_,_) -> e
      | _ -> C.Op (Ne,e,C.Const zero) in
      build_semantics_expr false e ii

    let rec build_semantics ii : (A.program_order_index * B.t) M.t =
      let ii =
        {ii with A.program_order_index = A.next_po_index ii.A.program_order_index;} in
      match ii.A.inst with
      | C.Seq (insts,_) ->
          build_semantics_list insts ii

      | C.If(c,t,Some e) ->
          build_cond c ii >>>> fun ret ->
            let ii' =
              {ii with A.program_order_index =
               A.next_po_index ii.A.program_order_index;}
            in
            let then_branch = build_semantics {ii' with A.inst = t} in
            let else_branch = build_semantics {ii' with A.inst = e} in
            M.choiceT ret then_branch else_branch

      | C.If(c,t,None) ->
          build_cond c ii >>>> fun ret ->
            let ii' =
              {ii with A.program_order_index =
               A.next_po_index ii.A.program_order_index;}
            in
            let then_branch = build_semantics {ii' with A.inst = t} in
            M.choiceT ret then_branch (build_semantics_list [] ii)
      | C.DeclReg _ ->  M.unitT (ii.A.program_order_index, B.Next)
      | C.StoreReg(_,r,e) ->
          build_semantics_expr true e ii >>=
          fun v -> write_reg r v ii >>=
            fun _ ->  M.unitT (ii.A.program_order_index, B.Next)
      | C.StoreMem(loc,e,mo) ->
          (begin
            let open MemOrderOrAnnot in
            match mo with
            | AN [] | MO _ ->  build_semantics_expr false loc ii
            | AN (_::_) -> match loc with
              | C.LoadMem (loc,AN []) -> build_semantics_expr false loc ii
              | _ ->
                  Warn.user_error "Bad __store argument: %s"
                    (C.dump_expr loc)
          end >>|
          build_semantics_expr true e ii) >>=
          fun (l,v) -> write_mem mo l v ii >>=
            fun _ -> M.unitT (ii.A.program_order_index, B.Next)
(* C11 mutex, not sure about them... *)
      | C.Lock (l,k) ->
          build_semantics_expr false l ii >>=
          fun l -> begin match k with
          | C.MutexC11 ->
              (* C11 Lock always successful, oversimplification?  *)
              (M.mk_singleton_es
                 (Act.Lock (A.Location_global l, Act.LockC11 true)) ii)
          | C.MutexLinux ->
              linux_lock l ii
          end
              >>= fun () -> M.unitT (ii.A.program_order_index, B.Next)
      | C.Unlock (l,k) ->
          build_semantics_expr false l ii >>=
          fun l ->
            M.mk_singleton_es (Act.Unlock (A.Location_global l,k)) ii
              >>= fun _ -> M.unitT (ii.A.program_order_index, B.Next)
(********************)
      | C.AtomicOp  (eloc,op,e) ->
<<<<<<< HEAD
          build_atomic_op a_noreturn a_once eloc op e ii
=======
          build_atomic_op C.OpReturn a_once a_once eloc op e ii
>>>>>>> 66ea0916
            >>= fun _ -> M.unitT (ii.A.program_order_index, B.Next)
(********************)
      | C.Fence(mo) ->
          M.mk_fence (Act.Fence mo) ii
            >>= fun _ -> M.unitT (ii.A.program_order_index, B.Next)

      | C.Symb _ -> Warn.fatal "No symbolic instructions allowed."
      | C.PCall (f,_) -> Warn.fatal "Procedure call %s in CSem" f

    and build_semantics_list insts ii = match insts with
    | [] -> M.unitT (ii.A.program_order_index, B.Next)
    | inst :: insts ->
        let ii = {ii with A.inst=inst; } in
        build_semantics ii >>> fun (prog_order, _branch) ->
          build_semantics_list insts {ii with  A.program_order_index = prog_order;}
  end<|MERGE_RESOLUTION|>--- conflicted
+++ resolved
@@ -323,11 +323,7 @@
               >>= fun _ -> M.unitT (ii.A.program_order_index, B.Next)
 (********************)
       | C.AtomicOp  (eloc,op,e) ->
-<<<<<<< HEAD
-          build_atomic_op a_noreturn a_once eloc op e ii
-=======
-          build_atomic_op C.OpReturn a_once a_once eloc op e ii
->>>>>>> 66ea0916
+          build_atomic_op C.OpReturn a_noreturn a_once eloc op e ii
             >>= fun _ -> M.unitT (ii.A.program_order_index, B.Next)
 (********************)
       | C.Fence(mo) ->
